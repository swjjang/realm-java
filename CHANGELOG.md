--- conflicted
+++ resolved
@@ -35,13 +35,8 @@
 ### Internal
 
 * Moved JNI build to CMake.
-<<<<<<< HEAD
-* Updated Realm Core to 2.0.0-rc7.
-* Upgrade ReLinker to 1.2.2.
-=======
 * Updated Realm Core to 2.0.0.
 * Updated ReLinker to 1.2.2.
->>>>>>> d4b78560
 
 ### Enhancements
 
