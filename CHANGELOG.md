--- conflicted
+++ resolved
@@ -9,11 +9,8 @@
 * Fixed a wrong JNI method declaration which might cause "method not found" crash on some devices.
 * Fixed a bug that `Error` in the background async thread is not forwarded to the caller thread.
 * Fixed a crash when an empty `Collection` is passed to `insert()`/`insertOrUpdate()` (#3103).
-<<<<<<< HEAD
+* Fixed a bug that does not transfer the primary key when `RealmSchemaObject.setClassName()` is called to rename a class (#3118).
 * Fixed bug in `Realm.insert` and `Realm.insertOrUpdate` methods causing a `RealmList` to be cleared when inserting a managed `RealmModel` (#3105).
-=======
-* Fixed a bug that does not transfer the primary key when `RealmSchemaObject.setClassName()` is called to rename a class (#3118).
->>>>>>> 6fdc85f9
 * Fixed a concurrency allocation bug in storage engine which might lead to some random crashes.
 * Bulk insertion now throws if it is not called in a transaction (#3173).
 * The IllegalStateException thrown when accessing an empty RealmObject is now more meaningful (#3200).
