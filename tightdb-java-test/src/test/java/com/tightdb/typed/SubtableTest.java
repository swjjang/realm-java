<<<<<<< HEAD
package com.tightdb.typed;

import static org.testng.AssertJUnit.assertEquals;
import static org.testng.AssertJUnit.assertFalse;
import static org.testng.AssertJUnit.assertTrue;

import org.testng.annotations.Test;

import com.tightdb.test.EmployeesFixture;
import com.tightdb.test.TestEmployeeRow;
import com.tightdb.test.TestPhoneQuery;
import com.tightdb.test.TestPhoneRow;
import com.tightdb.test.TestPhoneTable;
import com.tightdb.test.TestPhoneView;

public class SubtableTest extends AbstractTest {

    @Test
    public void shouldSaveSubtableChanges() {
        TestEmployeeRow employee = employees.at(0);

        // check the basic operations
        TestPhoneTable phones1 = employee.getPhones();
        assertEquals(1, phones1.size());

        phones1.add("mobile", "111");
        assertEquals(2, phones1.size());

        TestPhoneTable phones2 = employee.getPhones();
        assertEquals(2, phones2.size());

        phones2.add("mobile", "222");
        assertEquals(3, phones2.size());

        phones2.insert(1, "home", "333");
        assertEquals(4, phones2.size());

        TestPhoneTable phones3 = employee.getPhones();
        assertEquals(2, phones3.type.eq("mobile").count());
        assertEquals(2, phones3.type.eq("home").count());

        assertEquals(1, phones3.number.eq("111").count());
        assertEquals(1, phones3.number.eq("123").count());
        assertEquals(0, phones3.number.eq("xxx").count());

        // check the search operations
        TestPhoneQuery phoneQuery = phones3.where().number.eq("111").number
                .neq("wrong").type.eq("mobile").type.neq("wrong");
        assertEquals(1, phoneQuery.count());

        TestPhoneView all = phoneQuery.findAll();
        assertEquals(1, all.size());
        checkPhone(all.at(0), "mobile", "111");

        checkPhone(phoneQuery.findFirst(), "mobile", "111");
        checkPhone(phoneQuery.findLast(), "mobile", "111");
        checkPhone(phoneQuery.findNext(), "mobile", "111");
        assertEquals(null, phoneQuery.findNext());

        // make sure the other sub-tables and independent and were not changed
        assertEquals(EmployeesFixture.PHONES[1].length, employees.at(1)
                .getPhones().size());
        assertEquals(EmployeesFixture.PHONES[2].length, employees.at(2)
                .getPhones().size());

        // check the clear operation on the query
        phoneQuery.clear();
        assertEquals(3, phones1.size());

        // check the clear operation
        phones3.clear();
        assertEquals(0, phones1.size());
        assertEquals(0, phones2.size());
        assertEquals(0, phones3.size());

        employees.clear();
    }

    private void checkPhone(TestPhoneRow phone, String type, String number) {
        assertEquals(type, phone.getType());
        assertEquals(number, phone.getNumber());
        assertEquals(type, phone.type.get());
        assertEquals(number, phone.number.get());
    }

    @Test
    public void shouldInvalidateWhenParentTableIsCleared() {
        TestEmployeeRow employee = employees.at(0);
        TestPhoneTable phones = employee.getPhones();
        assertTrue(phones.isValid());

        employees.clear();
        assertFalse(phones.isValid());
    }

    @Test
    public void shouldInvalidateOnRemovedRecordParentTable() {
        TestEmployeeRow employee = employees.at(0);
        TestPhoneTable phones = employee.getPhones();
        assertTrue(phones.isValid());

        employees.remove(2);
        assertFalse(phones.isValid());
    }

}
=======
package com.tightdb.typed;

import static org.testng.AssertJUnit.assertEquals;
import static org.testng.AssertJUnit.assertFalse;
import static org.testng.AssertJUnit.assertTrue;

import org.testng.annotations.Test;

import com.tightdb.test.EmployeesFixture;
import com.tightdb.test.TestEmployeeRow;
import com.tightdb.test.TestPhoneQuery;
import com.tightdb.test.TestPhoneRow;
import com.tightdb.test.TestPhoneTable;
import com.tightdb.test.TestPhoneView;

public class SubtableTest extends AbstractTest {

	@Test
	public void shouldSaveSubtableChanges() {
		TestEmployeeRow employee = employees.get(0);

		// check the basic operations
		TestPhoneTable phones1 = employee.getPhones();
		assertEquals(1, phones1.size());

		phones1.add("mobile", "111");
		assertEquals(2, phones1.size());

		TestPhoneTable phones2 = employee.getPhones();
		assertEquals(2, phones2.size());

		phones2.add("mobile", "222");
		assertEquals(3, phones2.size());

		phones2.insert(1, "home", "333");
		assertEquals(4, phones2.size());

		TestPhoneTable phones3 = employee.getPhones();
		assertEquals(2, phones3.type.eq("mobile").count());
		assertEquals(2, phones3.type.eq("home").count());

		assertEquals(1, phones3.number.eq("111").count());
		assertEquals(1, phones3.number.eq("123").count());
		assertEquals(0, phones3.number.eq("xxx").count());

		// check the search operations
		TestPhoneQuery phoneQuery = phones3.where().number.eq("111").number
				.neq("wrong").type.eq("mobile").type.neq("wrong");
		assertEquals(1, phoneQuery.count());

		TestPhoneView all = phoneQuery.findAll();
		assertEquals(1, all.size());
		checkPhone(all.get(0), "mobile", "111");

		checkPhone(phoneQuery.findFirst(), "mobile", "111");
		checkPhone(phoneQuery.findLast(), "mobile", "111");
		checkPhone(phoneQuery.findNext(), "mobile", "111");
		assertEquals(null, phoneQuery.findNext());

		// make sure the other sub-tables and independent and were not changed
		assertEquals(EmployeesFixture.PHONES[1].length, employees.get(1)
				.getPhones().size());
		assertEquals(EmployeesFixture.PHONES[2].length, employees.get(2)
				.getPhones().size());

		// check the clear operation on the query
		phoneQuery.clear();
		assertEquals(3, phones1.size());

		// check the clear operation
		phones3.clear();
		assertEquals(0, phones1.size());
		assertEquals(0, phones2.size());
		assertEquals(0, phones3.size());

		employees.clear();
	}

	private void checkPhone(TestPhoneRow phone, String type, String number) {
		assertEquals(type, phone.getType());
		assertEquals(number, phone.getNumber());
		assertEquals(type, phone.type.get());
		assertEquals(number, phone.number.get());
	}

	@Test
	public void shouldInvalidateWhenParentTableIsCleared() {
		TestEmployeeRow employee = employees.get(0);
		TestPhoneTable phones = employee.getPhones();
		assertTrue(phones.isValid());

		employees.clear();
		assertFalse(phones.isValid());
	}

	@Test
	public void shouldInvalidateOnRemovedRecordParentTable() {
		TestEmployeeRow employee = employees.get(0);
		TestPhoneTable phones = employee.getPhones();
		assertTrue(phones.isValid());

		employees.remove(2);
		assertFalse(phones.isValid());
	}

}
>>>>>>> 777f4b7f
<|MERGE_RESOLUTION|>--- conflicted
+++ resolved
@@ -1,4 +1,3 @@
-<<<<<<< HEAD
 package com.tightdb.typed;
 
 import static org.testng.AssertJUnit.assertEquals;
@@ -18,7 +17,7 @@
 
     @Test
     public void shouldSaveSubtableChanges() {
-        TestEmployeeRow employee = employees.at(0);
+		TestEmployeeRow employee = employees.get(0);
 
         // check the basic operations
         TestPhoneTable phones1 = employee.getPhones();
@@ -51,7 +50,7 @@
 
         TestPhoneView all = phoneQuery.findAll();
         assertEquals(1, all.size());
-        checkPhone(all.at(0), "mobile", "111");
+		checkPhone(all.get(0), "mobile", "111");
 
         checkPhone(phoneQuery.findFirst(), "mobile", "111");
         checkPhone(phoneQuery.findLast(), "mobile", "111");
@@ -59,9 +58,9 @@
         assertEquals(null, phoneQuery.findNext());
 
         // make sure the other sub-tables and independent and were not changed
-        assertEquals(EmployeesFixture.PHONES[1].length, employees.at(1)
+		assertEquals(EmployeesFixture.PHONES[1].length, employees.get(1)
                 .getPhones().size());
-        assertEquals(EmployeesFixture.PHONES[2].length, employees.at(2)
+		assertEquals(EmployeesFixture.PHONES[2].length, employees.get(2)
                 .getPhones().size());
 
         // check the clear operation on the query
@@ -86,7 +85,7 @@
 
     @Test
     public void shouldInvalidateWhenParentTableIsCleared() {
-        TestEmployeeRow employee = employees.at(0);
+		TestEmployeeRow employee = employees.get(0);
         TestPhoneTable phones = employee.getPhones();
         assertTrue(phones.isValid());
 
@@ -96,7 +95,7 @@
 
     @Test
     public void shouldInvalidateOnRemovedRecordParentTable() {
-        TestEmployeeRow employee = employees.at(0);
+		TestEmployeeRow employee = employees.get(0);
         TestPhoneTable phones = employee.getPhones();
         assertTrue(phones.isValid());
 
@@ -104,112 +103,4 @@
         assertFalse(phones.isValid());
     }
 
-}
-=======
-package com.tightdb.typed;
-
-import static org.testng.AssertJUnit.assertEquals;
-import static org.testng.AssertJUnit.assertFalse;
-import static org.testng.AssertJUnit.assertTrue;
-
-import org.testng.annotations.Test;
-
-import com.tightdb.test.EmployeesFixture;
-import com.tightdb.test.TestEmployeeRow;
-import com.tightdb.test.TestPhoneQuery;
-import com.tightdb.test.TestPhoneRow;
-import com.tightdb.test.TestPhoneTable;
-import com.tightdb.test.TestPhoneView;
-
-public class SubtableTest extends AbstractTest {
-
-	@Test
-	public void shouldSaveSubtableChanges() {
-		TestEmployeeRow employee = employees.get(0);
-
-		// check the basic operations
-		TestPhoneTable phones1 = employee.getPhones();
-		assertEquals(1, phones1.size());
-
-		phones1.add("mobile", "111");
-		assertEquals(2, phones1.size());
-
-		TestPhoneTable phones2 = employee.getPhones();
-		assertEquals(2, phones2.size());
-
-		phones2.add("mobile", "222");
-		assertEquals(3, phones2.size());
-
-		phones2.insert(1, "home", "333");
-		assertEquals(4, phones2.size());
-
-		TestPhoneTable phones3 = employee.getPhones();
-		assertEquals(2, phones3.type.eq("mobile").count());
-		assertEquals(2, phones3.type.eq("home").count());
-
-		assertEquals(1, phones3.number.eq("111").count());
-		assertEquals(1, phones3.number.eq("123").count());
-		assertEquals(0, phones3.number.eq("xxx").count());
-
-		// check the search operations
-		TestPhoneQuery phoneQuery = phones3.where().number.eq("111").number
-				.neq("wrong").type.eq("mobile").type.neq("wrong");
-		assertEquals(1, phoneQuery.count());
-
-		TestPhoneView all = phoneQuery.findAll();
-		assertEquals(1, all.size());
-		checkPhone(all.get(0), "mobile", "111");
-
-		checkPhone(phoneQuery.findFirst(), "mobile", "111");
-		checkPhone(phoneQuery.findLast(), "mobile", "111");
-		checkPhone(phoneQuery.findNext(), "mobile", "111");
-		assertEquals(null, phoneQuery.findNext());
-
-		// make sure the other sub-tables and independent and were not changed
-		assertEquals(EmployeesFixture.PHONES[1].length, employees.get(1)
-				.getPhones().size());
-		assertEquals(EmployeesFixture.PHONES[2].length, employees.get(2)
-				.getPhones().size());
-
-		// check the clear operation on the query
-		phoneQuery.clear();
-		assertEquals(3, phones1.size());
-
-		// check the clear operation
-		phones3.clear();
-		assertEquals(0, phones1.size());
-		assertEquals(0, phones2.size());
-		assertEquals(0, phones3.size());
-
-		employees.clear();
-	}
-
-	private void checkPhone(TestPhoneRow phone, String type, String number) {
-		assertEquals(type, phone.getType());
-		assertEquals(number, phone.getNumber());
-		assertEquals(type, phone.type.get());
-		assertEquals(number, phone.number.get());
-	}
-
-	@Test
-	public void shouldInvalidateWhenParentTableIsCleared() {
-		TestEmployeeRow employee = employees.get(0);
-		TestPhoneTable phones = employee.getPhones();
-		assertTrue(phones.isValid());
-
-		employees.clear();
-		assertFalse(phones.isValid());
-	}
-
-	@Test
-	public void shouldInvalidateOnRemovedRecordParentTable() {
-		TestEmployeeRow employee = employees.get(0);
-		TestPhoneTable phones = employee.getPhones();
-		assertTrue(phones.isValid());
-
-		employees.remove(2);
-		assertFalse(phones.isValid());
-	}
-
-}
->>>>>>> 777f4b7f
+}