--- conflicted
+++ resolved
@@ -156,11 +156,7 @@
         }
         libraryIsLoaded.set(true);
 
-<<<<<<< HEAD
-        if (!util.versionCompatible()) {
-=======
         if (!Util.versionCompatible()) {
->>>>>>> 4342dace
             throw new RuntimeException("Version mismatch between tightdb.jar and native JNI library " + jnilib);
         }
     }
