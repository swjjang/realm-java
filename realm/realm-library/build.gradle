--- conflicted
+++ resolved
@@ -48,16 +48,12 @@
                           // JNI build currently (lack of lto linking support).
                           // This file should be removed and use the one from Android SDK cmake package when it supports lto.
                         "-DCMAKE_TOOLCHAIN_FILE=${project.file('src/main/cpp/android.toolchain.cmake').path}"
-<<<<<<< HEAD
                 if (!project.hasProperty('android.injected.build.abi') && project.hasProperty('buildTargetABIs')) {
                     abiFilters(*project.getProperty('buildTargetABIs').trim().split('\\s*,\\s*'))
                 } else {
-                    abiFilters 'x86', 'x86_64', 'armeabi', 'armeabi-v7a', 'arm64-v8a', 'mips'
+                    // armeabi is not supported anymore.
+                    abiFilters 'x86', 'x86_64', 'armeabi-v7a', 'arm64-v8a', 'mips'
                 }
-=======
-                // armeabi is not supported anymore.
-                abiFilters 'x86', 'x86_64', 'armeabi-v7a', 'arm64-v8a', 'mips'
->>>>>>> 91e8d19e
             }
         }
     }
