--- conflicted
+++ resolved
@@ -271,18 +271,13 @@
         } else {
             obj.setColumnDate(new Date(0));
         }
-<<<<<<< HEAD
         obj.setColumnBinary(JsonUtils.stringToBytes(json.isNull("columnBinary") ? null : json.getString("columnBinary")));
-=======
-        if (json.has("columnBinary")) {
-            obj.setColumnBinary(JsonUtils.stringToBytes(json.getString("columnBinary")));
-        }
-        if (json.has("columnObject")) {
+        if (!json.isNull("columnObject")) {
             some.test.AllTypes columnObject = standalone ? new some.test.AllTypes() : obj.realm.createObject(some.test.AllTypes.class);
             AllTypesRealmProxy.populateUsingJsonObject(columnObject, json.getJSONObject("columnObject"));
             obj.setColumnObject(columnObject);
         }
-        if (json.has("columnRealmList")) {
+        if (!json.isNull("columnRealmList")) {
             if (standalone) {
                 obj.setColumnRealmList(new RealmList<some.test.AllTypes>());
             }
@@ -293,7 +288,6 @@
                 obj.getColumnRealmList().add(item);
             }
         }
->>>>>>> 41c47115
     }
 
     public static void populateUsingJsonStream(AllTypes obj, JsonReader reader)
