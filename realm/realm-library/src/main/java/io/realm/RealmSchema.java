/*
 * Copyright 2015 Realm Inc.
 *
 * Licensed under the Apache License, Version 2.0 (the "License");
 * you may not use this file except in compliance with the License.
 * You may obtain a copy of the License at
 *
 * http://www.apache.org/licenses/LICENSE-2.0
 *
 * Unless required by applicable law or agreed to in writing, software
 * distributed under the License is distributed on an "AS IS" BASIS,
 * WITHOUT WARRANTIES OR CONDITIONS OF ANY KIND, either express or implied.
 * See the License for the specific language governing permissions and
 * limitations under the License.
 */

package io.realm;

import java.util.ArrayList;
import java.util.HashMap;
import java.util.LinkedHashSet;
import java.util.Map;
import java.util.Set;

import io.realm.internal.ColumnIndices;
import io.realm.internal.ColumnInfo;
import io.realm.internal.Table;
import io.realm.internal.Util;

/**
 * Class for interacting with the Realm schema using a dynamic API. This makes it possible
 * to add, delete and change the classes in the Realm.
 * <p>
 * All changes must happen inside a write transaction for the particular Realm.
 *
 * @see io.realm.RealmMigration
 */
public final class RealmSchema {

    private static final String TABLE_PREFIX = Table.TABLE_PREFIX;
    private static final String EMPTY_STRING_MSG = "Null or empty class names are not allowed";

    // Caches Dynamic Class objects given as Strings to Realm Tables
    private final Map<String, Table> dynamicClassToTable = new HashMap<String, Table>();
    // Caches Class objects (both model classes and proxy classes) to Realm Tables
    private final Map<Class<? extends RealmModel>, Table> classToTable = new HashMap<Class<? extends RealmModel>, Table>();
    // Caches Class objects (both model classes and proxy classes) to their Schema object
    private final Map<Class<? extends RealmModel>, RealmObjectSchema> classToSchema = new HashMap<Class<? extends RealmModel>, RealmObjectSchema>();
    // Caches Class Strings to their Schema object
    private final Map<String, RealmObjectSchema> dynamicClassToSchema = new HashMap<String, RealmObjectSchema>();

    private final BaseRealm realm;
    ColumnIndices columnIndices; // Cached field look up

    private long nativePtr;

    /**
     * Creates a wrapper to easily manipulate the current schema of a Realm.
     */
<<<<<<< HEAD
    RealmSchema() {
        realm = null;
        nativePtr = nativeCreateSchema();
    }

    RealmSchema(BaseRealm realm) {
        this.realm = realm;
        nativePtr = realm.sharedRealm.schema().getNativePtr();
    }

    RealmSchema(BaseRealm realm, ArrayList<RealmObjectSchema> realmObjectSchemas) {
        long[] nativeRealmObjectSchemaPtrs = new long[realmObjectSchemas.size()];
        for (int i = 0; i < realmObjectSchemas.size(); i++) {
            nativeRealmObjectSchemaPtrs[i] = realmObjectSchemas.get(i).getNativePtr();
        }
        nativePtr = nativeCreateSchemaFromArray(nativeRealmObjectSchemaPtrs);
        this.realm = realm;
    }

    public RealmSchema(long nativePtr) {
        this.realm = null;
        this.nativePtr = nativePtr;
    }

    public long getNativePtr() {
        return nativePtr;
    }

    /**
     * Close/delete native resources
     */
    public void close() {
        nativeClose(nativePtr);
        if (realm != null) {
            realm.close();
        }
=======
    RealmSchema(BaseRealm realm) {
        this.realm = realm;
>>>>>>> dd82a500
    }

    /**
     * Returns the Realm schema for a given class.
     *
     * @param className name of the class
     * @return schema object for that class or {@code null} if the class doesn't exists.
     *
     */
    public RealmObjectSchema get(String className) {
        checkEmpty(className, EMPTY_STRING_MSG);
<<<<<<< HEAD
        // FIXME: if realm == null?
        if (hasObjectSchemaByName(className)) {
            RealmObjectSchema realmObjectSchema = getObjectSchemaByName(className);
            dynamicClassToSchema.put(className, realmObjectSchema);
            return realmObjectSchema;
=======
        String internalClassName = TABLE_PREFIX + className;
        if (realm.sharedRealm.hasTable(internalClassName)) {
            Table table = realm.sharedRealm.getTable(internalClassName);
            RealmObjectSchema.DynamicColumnMap columnIndices = new RealmObjectSchema.DynamicColumnMap(table);
            return new RealmObjectSchema(realm, table, columnIndices);
>>>>>>> dd82a500
        } else {
            return null;
        }
    }

    /**
     * Returns the {@link RealmObjectSchema} for all RealmObject classes that can be saved in this Realm.
     *
     * @return the set of all classes in this Realm or no RealmObject classes can be saved in the Realm.
     */
    public Set<RealmObjectSchema> getAll() {
<<<<<<< HEAD
        // FIXME: if realm == null?
        int count = (int)nativeSize(nativePtr);
        Set<RealmObjectSchema> schemas = new LinkedHashSet<RealmObjectSchema>(count);
        long[] nativeRealmObjectSchemaPtr = nativeGetRealmObjectSchemas(nativePtr);
        for (int i = 0; i < count; i++) {
            schemas.add(new RealmObjectSchema(nativeRealmObjectSchemaPtr[i]));
=======
        int tableCount = (int) realm.sharedRealm.size();
        Set<RealmObjectSchema> schemas = new LinkedHashSet<>(tableCount);
        for (int i = 0; i < tableCount; i++) {
            String tableName = realm.sharedRealm.getTableName(i);
            if (Table.isMetaTable(tableName)) {
                continue;
            }
            Table table = realm.sharedRealm.getTable(tableName);
            RealmObjectSchema.DynamicColumnMap columnIndices = new RealmObjectSchema.DynamicColumnMap(table);
            schemas.add(new RealmObjectSchema(realm, table, columnIndices));
>>>>>>> dd82a500
        }
        return schemas;
    }

    /**
     * Adds a new class to the Realm.
     *
     * @param className name of the class.
     * @return a Realm schema object for that class.
     */
    public RealmObjectSchema create(String className) {
        checkEmpty(className, EMPTY_STRING_MSG);
<<<<<<< HEAD
        if (dynamicClassToSchema.containsKey(className)) {
            return dynamicClassToSchema.get(className);
        } else {
            RealmObjectSchema realmObjectSchema;
            if (realm == null) {
                realmObjectSchema = new RealmObjectSchema(className);
            } else {
                if (realm.sharedRealm.hasTable(Table.TABLE_PREFIX + className)) {
                    throw new IllegalArgumentException("Class already exists: " + className);
                }
                Table table = realm.sharedRealm.getTable(Table.TABLE_PREFIX + className);
                realmObjectSchema = realm.sharedRealm.schema().getObjectSchemaByName(className);
            }
            dynamicClassToSchema.put(className, realmObjectSchema);
            return realmObjectSchema;
        }
=======
        String internalTableName = TABLE_PREFIX + className;
        if (internalTableName.length() > Table.TABLE_MAX_LENGTH) {
            throw new IllegalArgumentException("Class name is to long. Limit is 57 characters: " + className.length());
        }
        if (realm.sharedRealm.hasTable(internalTableName)) {
            throw new IllegalArgumentException("Class already exists: " + className);
        }
        Table table = realm.sharedRealm.getTable(internalTableName);
        RealmObjectSchema.DynamicColumnMap columnIndices = new RealmObjectSchema.DynamicColumnMap(table);
        return new RealmObjectSchema(realm, table, columnIndices);
>>>>>>> dd82a500
    }

    /**
     * Removes a class from the Realm. All data will be removed. Removing a class while other classes point
     * to it will throw an {@link IllegalStateException}. Remove those classes or fields first.
     *
     * @param className name of the class to remove.
     */
    public void remove(String className) {
        checkEmpty(className, EMPTY_STRING_MSG);
        if (realm == null) {
            throw new IllegalArgumentException("You cannot remove classes from standalone schemas.");
        }
        // realm != null means migration/dynamic Realm
        String internalTableName = TABLE_PREFIX + className;
        checkHasTable(className, "Cannot remove class because it is not in this Realm: " + className);
        Table table = getTable(className);
        if (table.hasPrimaryKey()) {
            table.setPrimaryKey(null);
        }
        realm.sharedRealm.removeTable(internalTableName);
<<<<<<< HEAD
        dynamicClassToSchema.remove(className);
=======
>>>>>>> dd82a500
    }

    /**
     * Renames a class already in the Realm.
     *
     * @param oldClassName old class name.
     * @param newClassName new class name.
     * @return a schema object for renamed class.
     */
    public RealmObjectSchema rename(String oldClassName, String newClassName) {
        checkEmpty(oldClassName, "Class names cannot be empty or null");
        checkEmpty(newClassName, "Class names cannot be empty or null");
<<<<<<< HEAD
=======
        String oldInternalName = TABLE_PREFIX + oldClassName;
        String newInternalName = TABLE_PREFIX + newClassName;
        checkHasTable(oldClassName, "Cannot rename class because it doesn't exist in this Realm: " + oldClassName);
        if (realm.sharedRealm.hasTable(newInternalName)) {
            throw new IllegalArgumentException(oldClassName + " cannot be renamed because the new class already exists: " + newClassName);
        }

        // Check if there is a primary key defined for the old class.
        Table oldTable = getTable(oldClassName);
        String pkField = null;
        if (oldTable.hasPrimaryKey()) {
            pkField = oldTable.getColumnName(oldTable.getPrimaryKey());
            oldTable.setPrimaryKey(null);
        }

        realm.sharedRealm.renameTable(oldInternalName, newInternalName);
        Table table = realm.sharedRealm.getTable(newInternalName);
>>>>>>> dd82a500

        if (hasObjectSchemaByName(oldClassName)) {
            RealmObjectSchema realmObjectSchema = getObjectSchemaByName(oldClassName);
            dynamicClassToSchema.remove(oldClassName);
            dynamicClassToSchema.put(newClassName, realmObjectSchema);
            if (realm == null) {
                realmObjectSchema.setClassName(newClassName);
                return realmObjectSchema;
            } else {
                realm.sharedRealm.renameTable(oldClassName, newClassName);
                return getObjectSchemaByName(newClassName); // FIXME: is object_schema updated?
            }
        } else {
            throw new IllegalArgumentException("Cannot rename class because it is not in this Realm: " + oldClassName);
        }
    }

    /**
     * Checks if a given class already exists in the schema.
     *
     * @param className class name to check.
     * @return {@code true} if the class already exists. {@code false} otherwise.
     */
    public boolean contains(String className) {
<<<<<<< HEAD
        return hasObjectSchemaByName(className);
=======
        return realm.sharedRealm.hasTable(Table.TABLE_PREFIX + className);
>>>>>>> dd82a500
    }

    private void checkEmpty(String str, String error) {
        if (str == null || str.isEmpty()) {
            throw new IllegalArgumentException(error);
        }
    }

    private void checkHasTable(String className, String errorMsg) {
        String internalTableName = TABLE_PREFIX + className;
        if (!realm.sharedRealm.hasTable(internalTableName)) {
            throw new IllegalArgumentException(errorMsg);
        }
    }

    ColumnInfo getColumnInfo(Class<? extends RealmModel> clazz) {
        final ColumnInfo columnInfo = columnIndices.getColumnInfo(clazz);
        if (columnInfo == null) {
            throw new IllegalStateException("No validated schema information found for " + realm.configuration.getSchemaMediator().getTableName(clazz));
        }
        return columnInfo;
    }

    Table getTable(String className) {
        className = Table.TABLE_PREFIX + className;
        Table table = dynamicClassToTable.get(className);
        if (table == null) {
            if (!realm.sharedRealm.hasTable(className)) {
                throw new IllegalArgumentException("The class " + className + " doesn't exist in this Realm.");
            }
            table = realm.sharedRealm.getTable(className);
            dynamicClassToTable.put(className, table);
        }
        return table;
    }

    Table getTable(Class<? extends RealmModel> clazz) {
        Table table = classToTable.get(clazz);
        if (table == null) {
<<<<<<< HEAD
            clazz = Util.getOriginalModelClass(clazz);
            table = realm.sharedRealm.getTable(realm.configuration.getSchemaMediator().getTableName(clazz));
            classToTable.put(clazz, table);
=======
            Class<? extends RealmModel> originalClass = Util.getOriginalModelClass(clazz);
            if (isProxyClass(originalClass, clazz)) {
                // if passed 'clazz' is the proxy, try again with model class
                table = classToTable.get(originalClass);
            }
            if (table == null) {
                table = realm.sharedRealm.getTable(realm.configuration.getSchemaMediator().getTableName(originalClass));
                classToTable.put(originalClass, table);
            }
            if (isProxyClass(originalClass, clazz)) {
                // 'clazz' is the proxy class for 'originalClass'
                classToTable.put(clazz, table);
            }
>>>>>>> dd82a500
        }
        return table;
    }

    RealmObjectSchema getSchemaForClass(Class<? extends RealmModel> clazz) {
<<<<<<< HEAD
        String className = clazz.getName();
        return getSchemaForClass(className);
=======
        RealmObjectSchema classSchema = classToSchema.get(clazz);
        if (classSchema == null) {
            Class<? extends RealmModel> originalClass = Util.getOriginalModelClass(clazz);
            if (isProxyClass(originalClass, clazz)) {
                // if passed 'clazz' is the proxy, try again with model class
                classSchema = classToSchema.get(originalClass);
            }
            if (classSchema == null) {
                Table table = getTable(clazz);
                classSchema = new RealmObjectSchema(realm, table, columnIndices.getColumnInfo(originalClass).getIndicesMap());
                classToSchema.put(originalClass, classSchema);
            }
            if (isProxyClass(originalClass, clazz)) {
                // 'clazz' is the proxy class for 'originalClass'
                classToSchema.put(clazz, classSchema);
            }
        }
        return classSchema;
>>>>>>> dd82a500
    }

    private static boolean isProxyClass(Class<? extends RealmModel> modelClass,
                                        Class<? extends RealmModel> testee) {
        return modelClass != testee;
    }

    RealmObjectSchema getSchemaForClass(String className) {
<<<<<<< HEAD
        if (hasObjectSchemaByName(className)) {
            return getObjectSchemaByName(className);
        } else {
            return null;
=======
        className = Table.TABLE_PREFIX + className;
        RealmObjectSchema dynamicSchema = dynamicClassToSchema.get(className);
        if (dynamicSchema == null) {
            if (!realm.sharedRealm.hasTable(className)) {
                throw new IllegalArgumentException("The class " + className + " doesn't exist in this Realm.");
            }
            Table table = realm.sharedRealm.getTable(className);
            RealmObjectSchema.DynamicColumnMap columnIndices = new RealmObjectSchema.DynamicColumnMap(table);
            dynamicSchema = new RealmObjectSchema(realm, table, columnIndices);
            dynamicClassToSchema.put(className, dynamicSchema);
>>>>>>> dd82a500
        }
    }

    void setColumnIndices(ColumnIndices columnIndices) {
        this.columnIndices = columnIndices;
    }

    static String getSchemaForTable(Table table) {
        return table.getName().substring(Table.TABLE_PREFIX.length());
    }

    /**
     * Checks if a schema has a named object schema.
     *
     * @param name the name of the object schema (model class)
     *
     * @return {@code true} if schema has object schema, {@code false} otherwise
     */
    public boolean hasObjectSchemaByName(String name) {
        if (dynamicClassToSchema.containsKey(name)) {
            return true;
        } else {
            if (realm == null) {
                return nativeHasObjectSchemaByName(nativePtr, name);
            } else {
                return realm.sharedRealm.hasTable(Table.TABLE_PREFIX + name);
            }
        }
    }

    public RealmObjectSchema getObjectSchemaByName(String name) {
        if (dynamicClassToSchema.containsKey(name)) {
            return dynamicClassToSchema.get(name);
        } else {
            if (realm == null) {
                return new RealmObjectSchema(name);
            } else {
                return new RealmObjectSchema(realm, name, null);
            }
        }
    }

    private static native long nativeCreateSchema();
    private static native long nativeCreateSchemaFromArray(long[] realmObjectSchemaPtrs);
    private static native void nativeClose(long nativePtr);
    private static native long nativeSize(long nativePtr);
    private static native boolean nativeHasObjectSchemaByName(long nativePtr, String name);
    private static native long nativeGetObjectSchemaByName(long nativePtr, String name);
    private static native long[] nativeGetRealmObjectSchemas(long nativePtr);
}<|MERGE_RESOLUTION|>--- conflicted
+++ resolved
@@ -57,7 +57,6 @@
     /**
      * Creates a wrapper to easily manipulate the current schema of a Realm.
      */
-<<<<<<< HEAD
     RealmSchema() {
         realm = null;
         nativePtr = nativeCreateSchema();
@@ -94,10 +93,6 @@
         if (realm != null) {
             realm.close();
         }
-=======
-    RealmSchema(BaseRealm realm) {
-        this.realm = realm;
->>>>>>> dd82a500
     }
 
     /**
@@ -109,19 +104,11 @@
      */
     public RealmObjectSchema get(String className) {
         checkEmpty(className, EMPTY_STRING_MSG);
-<<<<<<< HEAD
         // FIXME: if realm == null?
         if (hasObjectSchemaByName(className)) {
             RealmObjectSchema realmObjectSchema = getObjectSchemaByName(className);
             dynamicClassToSchema.put(className, realmObjectSchema);
             return realmObjectSchema;
-=======
-        String internalClassName = TABLE_PREFIX + className;
-        if (realm.sharedRealm.hasTable(internalClassName)) {
-            Table table = realm.sharedRealm.getTable(internalClassName);
-            RealmObjectSchema.DynamicColumnMap columnIndices = new RealmObjectSchema.DynamicColumnMap(table);
-            return new RealmObjectSchema(realm, table, columnIndices);
->>>>>>> dd82a500
         } else {
             return null;
         }
@@ -133,25 +120,12 @@
      * @return the set of all classes in this Realm or no RealmObject classes can be saved in the Realm.
      */
     public Set<RealmObjectSchema> getAll() {
-<<<<<<< HEAD
         // FIXME: if realm == null?
         int count = (int)nativeSize(nativePtr);
         Set<RealmObjectSchema> schemas = new LinkedHashSet<RealmObjectSchema>(count);
         long[] nativeRealmObjectSchemaPtr = nativeGetRealmObjectSchemas(nativePtr);
         for (int i = 0; i < count; i++) {
             schemas.add(new RealmObjectSchema(nativeRealmObjectSchemaPtr[i]));
-=======
-        int tableCount = (int) realm.sharedRealm.size();
-        Set<RealmObjectSchema> schemas = new LinkedHashSet<>(tableCount);
-        for (int i = 0; i < tableCount; i++) {
-            String tableName = realm.sharedRealm.getTableName(i);
-            if (Table.isMetaTable(tableName)) {
-                continue;
-            }
-            Table table = realm.sharedRealm.getTable(tableName);
-            RealmObjectSchema.DynamicColumnMap columnIndices = new RealmObjectSchema.DynamicColumnMap(table);
-            schemas.add(new RealmObjectSchema(realm, table, columnIndices));
->>>>>>> dd82a500
         }
         return schemas;
     }
@@ -164,7 +138,6 @@
      */
     public RealmObjectSchema create(String className) {
         checkEmpty(className, EMPTY_STRING_MSG);
-<<<<<<< HEAD
         if (dynamicClassToSchema.containsKey(className)) {
             return dynamicClassToSchema.get(className);
         } else {
@@ -181,18 +154,6 @@
             dynamicClassToSchema.put(className, realmObjectSchema);
             return realmObjectSchema;
         }
-=======
-        String internalTableName = TABLE_PREFIX + className;
-        if (internalTableName.length() > Table.TABLE_MAX_LENGTH) {
-            throw new IllegalArgumentException("Class name is to long. Limit is 57 characters: " + className.length());
-        }
-        if (realm.sharedRealm.hasTable(internalTableName)) {
-            throw new IllegalArgumentException("Class already exists: " + className);
-        }
-        Table table = realm.sharedRealm.getTable(internalTableName);
-        RealmObjectSchema.DynamicColumnMap columnIndices = new RealmObjectSchema.DynamicColumnMap(table);
-        return new RealmObjectSchema(realm, table, columnIndices);
->>>>>>> dd82a500
     }
 
     /**
@@ -214,10 +175,7 @@
             table.setPrimaryKey(null);
         }
         realm.sharedRealm.removeTable(internalTableName);
-<<<<<<< HEAD
         dynamicClassToSchema.remove(className);
-=======
->>>>>>> dd82a500
     }
 
     /**
@@ -230,26 +188,6 @@
     public RealmObjectSchema rename(String oldClassName, String newClassName) {
         checkEmpty(oldClassName, "Class names cannot be empty or null");
         checkEmpty(newClassName, "Class names cannot be empty or null");
-<<<<<<< HEAD
-=======
-        String oldInternalName = TABLE_PREFIX + oldClassName;
-        String newInternalName = TABLE_PREFIX + newClassName;
-        checkHasTable(oldClassName, "Cannot rename class because it doesn't exist in this Realm: " + oldClassName);
-        if (realm.sharedRealm.hasTable(newInternalName)) {
-            throw new IllegalArgumentException(oldClassName + " cannot be renamed because the new class already exists: " + newClassName);
-        }
-
-        // Check if there is a primary key defined for the old class.
-        Table oldTable = getTable(oldClassName);
-        String pkField = null;
-        if (oldTable.hasPrimaryKey()) {
-            pkField = oldTable.getColumnName(oldTable.getPrimaryKey());
-            oldTable.setPrimaryKey(null);
-        }
-
-        realm.sharedRealm.renameTable(oldInternalName, newInternalName);
-        Table table = realm.sharedRealm.getTable(newInternalName);
->>>>>>> dd82a500
 
         if (hasObjectSchemaByName(oldClassName)) {
             RealmObjectSchema realmObjectSchema = getObjectSchemaByName(oldClassName);
@@ -274,11 +212,7 @@
      * @return {@code true} if the class already exists. {@code false} otherwise.
      */
     public boolean contains(String className) {
-<<<<<<< HEAD
         return hasObjectSchemaByName(className);
-=======
-        return realm.sharedRealm.hasTable(Table.TABLE_PREFIX + className);
->>>>>>> dd82a500
     }
 
     private void checkEmpty(String str, String error) {
@@ -318,11 +252,6 @@
     Table getTable(Class<? extends RealmModel> clazz) {
         Table table = classToTable.get(clazz);
         if (table == null) {
-<<<<<<< HEAD
-            clazz = Util.getOriginalModelClass(clazz);
-            table = realm.sharedRealm.getTable(realm.configuration.getSchemaMediator().getTableName(clazz));
-            classToTable.put(clazz, table);
-=======
             Class<? extends RealmModel> originalClass = Util.getOriginalModelClass(clazz);
             if (isProxyClass(originalClass, clazz)) {
                 // if passed 'clazz' is the proxy, try again with model class
@@ -336,35 +265,13 @@
                 // 'clazz' is the proxy class for 'originalClass'
                 classToTable.put(clazz, table);
             }
->>>>>>> dd82a500
         }
         return table;
     }
 
     RealmObjectSchema getSchemaForClass(Class<? extends RealmModel> clazz) {
-<<<<<<< HEAD
         String className = clazz.getName();
         return getSchemaForClass(className);
-=======
-        RealmObjectSchema classSchema = classToSchema.get(clazz);
-        if (classSchema == null) {
-            Class<? extends RealmModel> originalClass = Util.getOriginalModelClass(clazz);
-            if (isProxyClass(originalClass, clazz)) {
-                // if passed 'clazz' is the proxy, try again with model class
-                classSchema = classToSchema.get(originalClass);
-            }
-            if (classSchema == null) {
-                Table table = getTable(clazz);
-                classSchema = new RealmObjectSchema(realm, table, columnIndices.getColumnInfo(originalClass).getIndicesMap());
-                classToSchema.put(originalClass, classSchema);
-            }
-            if (isProxyClass(originalClass, clazz)) {
-                // 'clazz' is the proxy class for 'originalClass'
-                classToSchema.put(clazz, classSchema);
-            }
-        }
-        return classSchema;
->>>>>>> dd82a500
     }
 
     private static boolean isProxyClass(Class<? extends RealmModel> modelClass,
@@ -373,23 +280,10 @@
     }
 
     RealmObjectSchema getSchemaForClass(String className) {
-<<<<<<< HEAD
         if (hasObjectSchemaByName(className)) {
             return getObjectSchemaByName(className);
         } else {
             return null;
-=======
-        className = Table.TABLE_PREFIX + className;
-        RealmObjectSchema dynamicSchema = dynamicClassToSchema.get(className);
-        if (dynamicSchema == null) {
-            if (!realm.sharedRealm.hasTable(className)) {
-                throw new IllegalArgumentException("The class " + className + " doesn't exist in this Realm.");
-            }
-            Table table = realm.sharedRealm.getTable(className);
-            RealmObjectSchema.DynamicColumnMap columnIndices = new RealmObjectSchema.DynamicColumnMap(table);
-            dynamicSchema = new RealmObjectSchema(realm, table, columnIndices);
-            dynamicClassToSchema.put(className, dynamicSchema);
->>>>>>> dd82a500
         }
     }
 
