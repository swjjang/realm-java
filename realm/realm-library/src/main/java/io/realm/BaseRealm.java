/*
 * Copyright 2015 Realm Inc.
 *
 * Licensed under the Apache License, Version 2.0 (the "License");
 * you may not use this file except in compliance with the License.
 * You may obtain a copy of the License at
 *
 * http://www.apache.org/licenses/LICENSE-2.0
 *
 * Unless required by applicable law or agreed to in writing, software
 * distributed under the License is distributed on an "AS IS" BASIS,
 * WITHOUT WARRANTIES OR CONDITIONS OF ANY KIND, either express or implied.
 * See the License for the specific language governing permissions and
 * limitations under the License.
 */

package io.realm;

import android.content.Context;
import android.os.Handler;
import android.os.Looper;
import android.util.Log;

import com.getkeepsafe.relinker.BuildConfig;

import java.io.Closeable;
import java.io.File;
import java.io.FileNotFoundException;
import java.util.Arrays;
import java.util.Collections;
import java.util.List;
import java.util.concurrent.atomic.AtomicBoolean;

import io.realm.exceptions.RealmFileException;
import io.realm.exceptions.RealmMigrationNeededException;
import io.realm.internal.InvalidRow;
import io.realm.internal.RealmObjectProxy;
import io.realm.internal.SharedRealm;
import io.realm.internal.ColumnInfo;
import io.realm.internal.Row;
import io.realm.internal.Table;
import io.realm.internal.UncheckedRow;
import io.realm.internal.async.RealmThreadPoolExecutor;
import io.realm.log.AndroidLogger;
import io.realm.log.RealmLog;
import io.realm.objectserver.internal.ObjectServerFacade;
import rx.Observable;

/**
 * Base class for all Realm instances.
 *
 * @see io.realm.Realm
 * @see io.realm.DynamicRealm
 */
@SuppressWarnings("WeakerAccess")
public abstract class BaseRealm implements Closeable {
    protected static final long UNVERSIONED = -1;
    private static final String INCORRECT_THREAD_CLOSE_MESSAGE =
            "Realm access from incorrect thread. Realm instance can only be closed on the thread it was created.";
    private static final String INCORRECT_THREAD_MESSAGE =
            "Realm access from incorrect thread. Realm objects can only be accessed on the thread they were created.";
    private static final String CLOSED_REALM_MESSAGE =
            "This Realm instance has already been closed, making it unusable.";
    private static final String NOT_IN_TRANSACTION_MESSAGE =
            "Changing Realm data can only be done from inside a transaction.";

<<<<<<< HEAD
    // Thread pool for all async operations (Query / transaction / network requests)
=======
    volatile static Context applicationContext;

    // Thread pool for all async operations (Query & transaction)
>>>>>>> 566c24f3
    static final RealmThreadPoolExecutor asyncTaskExecutor = RealmThreadPoolExecutor.newDefaultExecutor();

    final long threadId;
    protected RealmConfiguration configuration;
    protected SharedRealm sharedRealm;

    RealmSchema schema;
    HandlerController handlerController;

    protected BaseRealm(RealmConfiguration configuration) {
        this.threadId = Thread.currentThread().getId();
        this.configuration = configuration;

        this.handlerController = new HandlerController(this);
        this.sharedRealm = SharedRealm.getInstance(configuration, new AndroidNotifier(this.handlerController),
                !(this instanceof Realm) ? null :
                new SharedRealm.SchemaVersionListener() {
                    @Override
                    public void onSchemaVersionChanged(long currentVersion) {
                        RealmCache.updateSchemaCache((Realm) BaseRealm.this);
                    }
                });
        this.schema = new RealmSchema(this);

        if (handlerController.isAutoRefreshAvailable()) {
            setAutoRefresh(true);
        }
    }

    /**
     * Sets the auto-refresh status of the Realm instance.
     * <p>
     * Auto-refresh is a feature that enables automatic update of the current Realm instance and all its derived objects
     * (RealmResults and RealmObject instances) when a commit is performed on a Realm acting on the same file in
     * another thread. This feature is only available if the Realm instance lives on a {@link android.os.Looper} enabled
     * thread.
     *
     * @param autoRefresh {@code true} will turn auto-refresh on, {@code false} will turn it off.
     * @throws IllegalStateException if called from a non-Looper thread.
     */
    public void setAutoRefresh(boolean autoRefresh) {
        checkIfValid();
        handlerController.checkCanBeAutoRefreshed();
        handlerController.setAutoRefresh(autoRefresh);
    }

    /**
     * Retrieves the auto-refresh status of the Realm instance.
     *
     * @return the auto-refresh status.
     */
    public boolean isAutoRefresh() {
        return handlerController.isAutoRefreshEnabled();
    }

    /**
     * Checks if the Realm is currently in a transaction.
     *
     * @return {@code true} if inside a transaction, {@code false} otherwise.
     */
    public boolean isInTransaction() {
        checkIfValid();
        return sharedRealm.isInTransaction();
    }

    protected void addListener(RealmChangeListener<? extends BaseRealm> listener) {
        if (listener == null) {
            throw new IllegalArgumentException("Listener should not be null");
        }
        checkIfValid();
        if (!handlerController.isAutoRefreshEnabled()) {
            throw new IllegalStateException("You can't register a listener from a non-Looper or IntentService thread.");
        }
        handlerController.addChangeListener(listener);
    }

    /**
     * Removes the specified change listener.
     *
     * @param listener the change listener to be removed.
     * @throws IllegalArgumentException if the change listener is {@code null}.
     * @throws IllegalStateException if you try to remove a listener from a non-Looper Thread.
     * @see io.realm.RealmChangeListener
     */
    public void removeChangeListener(RealmChangeListener<? extends BaseRealm> listener) {
        if (listener == null) {
            throw new IllegalArgumentException("Listener should not be null");
        }
        checkIfValid();
        if (!handlerController.isAutoRefreshEnabled()) {
            throw new IllegalStateException("You can't remove a listener from a non-Looper thread ");
        }
        handlerController.removeChangeListener(listener);
    }

    /**
     * Returns an RxJava Observable that monitors changes to this Realm. It will emit the current state
     * when subscribed to. Items will continually be emitted as the Realm is updated -
     * {@code onComplete} will never be called.
     * <p>
     * If you would like the {@code asObservable()} to stop emitting items, you can instruct RxJava to
     * only emit only the first item by using the {@code first()} operator:
     *
     * <pre>
     * {@code
     * realm.asObservable().first().subscribe( ... ) // You only get the results once
     * }
     * </pre>
     *
     * @return RxJava Observable that only calls {@code onNext}. It will never call {@code onComplete} or {@code OnError}.
     * @throws UnsupportedOperationException if the required RxJava framework is not on the classpath.
     * @see <a href="https://realm.io/docs/java/latest/#rxjava">RxJava and Realm</a>
     */
    public abstract Observable asObservable();

    /**
     * Removes all user-defined change listeners.
     *
     * @throws IllegalStateException if you try to remove listeners from a non-Looper Thread.
     * @see io.realm.RealmChangeListener
     */
    public void removeAllChangeListeners() {
        checkIfValid();
        if (!handlerController.isAutoRefreshEnabled()) {
            throw new IllegalStateException("You can't remove listeners from a non-Looper thread ");
        }
        handlerController.removeAllChangeListeners();
    }

    // WARNING: If this method is used after calling any async method, the old handler will still be used.
    //          package private, for test purpose only
    void setHandler(Handler handler) {
        ((AndroidNotifier)sharedRealm.realmNotifier).setHandler(handler);
    }


    /**
     * Writes a compacted copy of the Realm to the given destination File.
     * <p>
     * The destination file cannot already exist.
     * <p>
     * Note that if this is called from within a transaction it writes the current data, and not the data as it was when
     * the last transaction was committed.
     *
     * @param destination file to save the Realm to.
     * @throws RealmFileException if an error happened when accessing the underlying Realm file or writing to the
     * destination file.
     */
    public void writeCopyTo(File destination) {
        writeEncryptedCopyTo(destination, null);
    }

    /**
     * Writes a compacted and encrypted copy of the Realm to the given destination File.
     * <p>
     * The destination file cannot already exist.
     * <p>
     * Note that if this is called from within a transaction it writes the current data, and not the data as it was when
     * the last transaction was committed.
     * <p>
     *
     * @param destination file to save the Realm to.
     * @param key a 64-byte encryption key.
     * @throws IllegalArgumentException if destination argument is null.
     * @throws RealmFileException if an error happened when accessing the underlying Realm file or writing to the
     * destination file.
     */
    public void writeEncryptedCopyTo(File destination, byte[] key) {
        if (destination == null) {
            throw new IllegalArgumentException("The destination argument cannot be null");
        }
        checkIfValid();
        sharedRealm.writeCopy(destination, key);
    }

    /**
     * Blocks the current thread until new changes to the Realm are available or {@link #stopWaitForChange()}
     * is called from another thread. Once stopWaitForChange is called, all future calls to this method will
     * return false immediately.
     *
     * @return {@code true} if the Realm was updated to the latest version, {@code false} if it was
     * cancelled by calling stopWaitForChange.
     * @throws IllegalStateException if calling this from within a transaction or from a Looper thread.
     * @throws RealmMigrationNeededException on typed {@link Realm} if the latest version contains
     * incompatible schema changes.
     */
    public boolean waitForChange() {
        checkIfValid();
        if (isInTransaction()) {
            throw new IllegalStateException("Cannot wait for changes inside of a transaction.");
        }
        if (Looper.myLooper() != null) {
            throw new IllegalStateException("Cannot wait for changes inside a Looper thread. Use RealmChangeListeners instead.");
        }
        boolean hasChanged = sharedRealm.waitForChange();
        if (hasChanged) {
            // Since this Realm instance has been waiting for change, advance realm & refresh realm.
            sharedRealm.refresh();
            handlerController.refreshSynchronousTableViews();
        }
        return hasChanged;
    }

    /**
     * Makes any current {@link #waitForChange()} return {@code false} immediately. Once this is called,
     * all future calls to waitForChange will immediately return {@code false}.
     * <p>
     * This method is thread-safe and should _only_ be called from another thread than the one that
     * called waitForChange.
     *
     * @throws IllegalStateException if the {@link io.realm.Realm} instance has already been closed.
     */
    public void stopWaitForChange() {
        RealmCache.invokeWithLock(new RealmCache.Callback0() {
            @Override
            public void onCall() {
                // Check if the Realm instance has been closed
                if (sharedRealm == null || sharedRealm.isClosed()) {
                    throw new IllegalStateException(BaseRealm.CLOSED_REALM_MESSAGE);
                }
                sharedRealm.stopWaitForChange();
            }
        });
    }

    /**
     * Starts a transaction which must be closed by {@link io.realm.Realm#commitTransaction()} or aborted by
     * {@link io.realm.Realm#cancelTransaction()}. Transactions are used to atomically create, update and delete objects
     * within a Realm.
     * <p>
     * Before beginning a transaction, the Realm instance is updated to the latest version in order to include all
     * changes from other threads. This update does not trigger any registered {@link RealmChangeListener}.
     * <p>
     * It is therefore recommended to query for the items that should be modified from inside the transaction. Otherwise
     * there is a risk that some of the results have been deleted or modified when the transaction begins.
     * <p>
     * <pre>
     * {@code
     * // Don't do this
     * RealmResults<Person> persons = realm.where(Person.class).findAll();
     * realm.beginTransaction();
     * persons.first().setName("John");
     * realm.commitTransaction();
     *
     * // Do this instead
     * realm.beginTransaction();
     * RealmResults<Person> persons = realm.where(Person.class).findAll();
     * persons.first().setName("John");
     * realm.commitTransaction();
     * }
     * </pre>
     * <p>
     * Notice: it is not possible to nest transactions. If you start a transaction within a transaction an exception is
     * thrown.
     *
     * @throws RealmMigrationNeededException on typed {@link Realm} if the latest version contains
     * incompatible schema changes.
     */
    public void beginTransaction() {
        checkIfValid();
        sharedRealm.beginTransaction();
    }

    /**
     * All changes since {@link io.realm.Realm#beginTransaction()} are persisted to disk and the Realm reverts back to
     * being read-only. An event is sent to notify all other Realm instances that a change has occurred. When the event
     * is received, the other Realms will update their objects and {@link io.realm.RealmResults} to reflect the
     * changes from this commit.
     */
    public void commitTransaction() {
        commitTransaction(true);
    }

    /**
     * Commits transaction and sends notifications to local thread.
     *
     * @param notifyLocalThread set to {@code false} to prevent this commit from triggering thread local change
     *                          listeners.
     */
    void commitTransaction(boolean notifyLocalThread) {
        checkIfValid();
        sharedRealm.commitTransaction();
        ObjectServerFacade.notifyCommit(configuration, sharedRealm.getLastSnapshotVersion());

        // Sometimes we don't want to notify the local thread about commits, e.g. creating a completely new Realm
        // file will make a commit in order to create the schema. Users should not be notified about that.
        if (notifyLocalThread) {
            sharedRealm.realmNotifier.notifyCommitByLocalThread();
        }
    }

    /**
     * Reverts all writes (created, updated, or deleted objects) made in the current write transaction and end the
     * transaction.
     * <p>
     * The Realm reverts back to read-only.
     * <p>
     * Calling this when not in a transaction will throw an exception.
     */
    public void cancelTransaction() {
        checkIfValid();
        sharedRealm.cancelTransaction();
    }

    /**
     * Checks if a Realm's underlying resources are still available or not getting accessed from the wrong thread.
     */
    protected void checkIfValid() {
        if (sharedRealm == null || sharedRealm.isClosed()) {
            throw new IllegalStateException(BaseRealm.CLOSED_REALM_MESSAGE);
        }

        // Check if we are in the right thread
        if (threadId != Thread.currentThread().getId()) {
            throw new IllegalStateException(BaseRealm.INCORRECT_THREAD_MESSAGE);
        }
    }

    protected void checkIfInTransaction() {
        if (!sharedRealm.isInTransaction()) {
            throw new IllegalStateException("Changing Realm data can only be done from inside a transaction.");
        }
    }

    /**
     * Check if the Realm is valid and in a transaction.
     */
    protected void checkIfValidAndInTransaction() {
        if (!isInTransaction()) {
            throw new IllegalStateException(NOT_IN_TRANSACTION_MESSAGE);
        }
    }

    /**
     * Returns the canonical path to where this Realm is persisted on disk.
     *
     * @return the canonical path to the Realm file.
     * @see File#getCanonicalPath()
     */
    public String getPath() {
        return configuration.getPath();
    }

    /**
     * Returns the {@link RealmConfiguration} for this Realm.
     *
     * @return the {@link RealmConfiguration} for this Realm.
     */
    public RealmConfiguration getConfiguration() {
        return configuration;
    }

    /**
     * Returns the schema version for this Realm.
     *
     * @return the schema version for the Realm file backing this Realm.
     */
    public long getVersion() {
        return sharedRealm.getSchemaVersion();
    }

    /**
     * Closes the Realm instance and all its resources.
     * <p>
     * It's important to always remember to close Realm instances when you're done with it in order not to leak memory,
     * file descriptors or grow the size of Realm file out of measure.
     *
     * @throws IllegalStateException if attempting to close from another thread.
     */
    @Override
    public void close() {
        if (this.threadId != Thread.currentThread().getId()) {
            throw new IllegalStateException(INCORRECT_THREAD_CLOSE_MESSAGE);
        }

        RealmCache.release(this);
    }

    /**
     * Closes the Realm instances and all its resources without checking the {@link RealmCache}.
     */
    void doClose() {
        if (sharedRealm != null) {
            sharedRealm.close();
            sharedRealm = null;
        }
        if (schema != null) {
            schema.close();
        }
    }

    /**
     * Checks if the {@link io.realm.Realm} instance has already been closed.
     *
     * @return {@code true} if closed, {@code false} otherwise.
     * @throws IllegalStateException if attempting to close from another thread.
     */
    public boolean isClosed() {
        if (this.threadId != Thread.currentThread().getId()) {
            throw new IllegalStateException(INCORRECT_THREAD_MESSAGE);
        }

        return sharedRealm == null || sharedRealm.isClosed();
    }

    /**
     * Checks if this {@link io.realm.Realm} contains any objects.
     *
     * @return {@code true} if empty, @{code false} otherwise.
     */
    public boolean isEmpty() {
        checkIfValid();
        return sharedRealm.isEmpty();
    }

    // package protected so unit tests can access it
    void setVersion(long version) {
        sharedRealm.setSchemaVersion(version);
    }

    /**
     * Returns the schema for this Realm.
     *
     * @return The {@link RealmSchema} for this Realm.
     */
    public RealmSchema getSchema() {
        return schema;
    }

    <E extends RealmModel> E get(Class<E> clazz, long rowIndex, boolean acceptDefaultValue, List<String> excludeFields) {
        Table table = schema.getTable(clazz);
        UncheckedRow row = table.getUncheckedRow(rowIndex);
        E result = configuration.getSchemaMediator().newInstance(clazz, this, row, schema.getColumnInfo(clazz),
                acceptDefaultValue, excludeFields);
        RealmObjectProxy proxy = (RealmObjectProxy) result;
        proxy.realmGet$proxyState().setTableVersion$realm();
        return result;
    }

    // Used by RealmList/RealmResults
    // Invariant: if dynamicClassName != null -> clazz == DynamicRealmObject
    <E extends RealmModel> E get(Class<E> clazz, String dynamicClassName, long rowIndex) {
        final Table table = (dynamicClassName != null) ? schema.getTable(dynamicClassName) : schema.getTable(clazz);

        E result;
        if (dynamicClassName != null) {
            @SuppressWarnings("unchecked")
            E dynamicObj = (E) new DynamicRealmObject(this,
                    (rowIndex != Table.NO_MATCH) ? table.getUncheckedRow(rowIndex) : InvalidRow.INSTANCE,
                    false);
            result = dynamicObj;
        } else {
            result = configuration.getSchemaMediator().newInstance(clazz, this,
                    (rowIndex != Table.NO_MATCH) ? table.getUncheckedRow(rowIndex) : InvalidRow.INSTANCE,
                    schema.getColumnInfo(clazz), false, Collections.<String> emptyList());
        }

        RealmObjectProxy proxy = (RealmObjectProxy) result;
        if (rowIndex != Table.NO_MATCH) {
            proxy.realmGet$proxyState().setTableVersion$realm();
        }

        return result;
    }

    /**
     * Deletes all objects from this Realm.
     *
     * @throws IllegalStateException if the corresponding Realm is closed or called from an incorrect thread.
     */
    public void deleteAll() {
        checkIfValid();
        for (RealmObjectSchema objectSchema : schema.getAll()) {
            schema.getTable(objectSchema.getClassName()).clear();
        }
    }

    static private boolean deletes(String canonicalPath, File rootFolder, String realmFileName) {
        final AtomicBoolean realmDeleted = new AtomicBoolean(true);

        List<File> filesToDelete = Arrays.asList(
                new File(rootFolder, realmFileName),
                new File(rootFolder, realmFileName + ".lock"),
                // Old core log file naming styles
                new File(rootFolder, realmFileName + ".log_a"),
                new File(rootFolder, realmFileName + ".log_b"),
                new File(rootFolder, realmFileName + ".log"),
                new File(canonicalPath));
        for (File fileToDelete : filesToDelete) {
            if (fileToDelete.exists()) {
                boolean deleteResult = fileToDelete.delete();
                if (!deleteResult) {
                    realmDeleted.set(false);
                    RealmLog.warn("Could not delete the file %s", fileToDelete);
                }
            }
        }
        return realmDeleted.get();
    }

    /**
     * Deletes the Realm file defined by the given configuration.
     */
    static boolean deleteRealm(final RealmConfiguration configuration) {
        final String management = ".management";
        final AtomicBoolean realmDeleted = new AtomicBoolean(true);

        RealmCache.invokeWithGlobalRefCount(configuration, new RealmCache.Callback() {
            @Override
            public void onResult(int count) {
                if (count != 0) {
                    throw new IllegalStateException("It's not allowed to delete the file associated with an open Realm. " +
                            "Remember to close() all the instances of the Realm before deleting its file: " + configuration.getPath());
                }

                String canonicalPath = configuration.getPath();
                File realmFolder = configuration.getRealmDirectory();
                String realmFileName = configuration.getRealmFileName();
                File managementFolder = new File(realmFolder, realmFileName + management);

                // delete files in management directory and the directory
                // there is no subfolders in the management directory
                File[] files = managementFolder.listFiles();
                if (files != null) {
                    for (File file : files) {
                        realmDeleted.set(realmDeleted.get() && file.delete());
                    }
                }
                realmDeleted.set(realmDeleted.get() && managementFolder.delete());

                // delete specific files in root directory
                realmDeleted.set(realmDeleted.get() && deletes(canonicalPath, realmFolder, realmFileName));
            }
        });

        return realmDeleted.get();
    }

    /**
     * Compacts the Realm file defined by the given configuration.
     *
     * @param configuration configuration for the Realm to compact.
     * @throws IllegalArgumentException if Realm is encrypted.
     * @return {@code true} if compaction succeeded, {@code false} otherwise.
     */
    static boolean compactRealm(final RealmConfiguration configuration) {
        // FIXME: Move this check to OS?
        if (configuration.getEncryptionKey() != null) {
            throw new IllegalArgumentException("Cannot currently compact an encrypted Realm.");
        }
        SharedRealm sharedRealm = SharedRealm.getInstance(configuration);
        Boolean result = sharedRealm.compact();
        sharedRealm.close();
        return result;
    }

    /**
     * Migrates the Realm file defined by the given configuration using the provided migration block.
     *
     * @param configuration configuration for the Realm that should be migrated.
     * @param migration if set, this migration block will override what is set in {@link RealmConfiguration}.
     * @param callback callback for specific Realm type behaviors.
     * @throws FileNotFoundException if the Realm file doesn't exist.
     */
    protected static void migrateRealm(final RealmConfiguration configuration, final RealmMigration migration,
                                       final MigrationCallback callback) throws FileNotFoundException {
        if (configuration == null) {
            throw new IllegalArgumentException("RealmConfiguration must be provided");
        }
        if (migration == null && configuration.getMigration() == null) {
            throw new RealmMigrationNeededException(configuration.getPath(), "RealmMigration must be provided");
        }

        final AtomicBoolean fileNotFound = new AtomicBoolean(false);

        RealmCache.invokeWithGlobalRefCount(configuration, new RealmCache.Callback() {
            @Override
            public void onResult(int count) {
                if (count != 0) {
                    throw new IllegalStateException("Cannot migrate a Realm file that is already open: "
                            + configuration.getPath());
                }

                File realmFile = new File(configuration.getPath());
                if (!realmFile.exists()) {
                    fileNotFound.set(true);
                    return;
                }

                RealmMigration realmMigration = (migration == null) ? configuration.getMigration() : migration;
                DynamicRealm realm = null;
                try {
                    realm = DynamicRealm.getInstance(configuration);
                    realm.beginTransaction();
                    long currentVersion = realm.getVersion();
                    realmMigration.migrate(realm, currentVersion, configuration.getSchemaVersion());
                    realm.setVersion(configuration.getSchemaVersion());
                    realm.commitTransaction();
                } catch (RuntimeException e) {
                    if (realm != null) {
                        realm.cancelTransaction();
                    }
                    throw e;
                } finally {
                    if (realm != null) {
                        realm.close();
                        callback.migrationComplete();
                    }
                }
            }
        });

        if (fileNotFound.get()) {
            throw new FileNotFoundException("Cannot migrate a Realm file which doesn't exist: "
                    + configuration.getPath());
        }
    }

    // Return true if this Realm can receive notifications.
    boolean hasValidNotifier() {
        return sharedRealm.realmNotifier != null && sharedRealm.realmNotifier.isValid();
    }

    @Override
    protected void finalize() throws Throwable {
        if (sharedRealm != null && !sharedRealm.isClosed()) {
            RealmLog.warn("Remember to call close() on all Realm instances. " +
                    "Realm %s is being finalized without being closed, " +
                    "this can lead to running out of native memory.", configuration.getPath()
            );
        }
        super.finalize();
    }

    // Internal delegate for migrations
    protected interface MigrationCallback {
        void migrationComplete();
    }

    public static final class RealmObjectContext {
        private BaseRealm realm;
        private Row row;
        private ColumnInfo columnInfo;
        private boolean acceptDefaultValue;
        private List<String> excludeFields;

        public void set(BaseRealm realm, Row row, ColumnInfo columnInfo,
                        boolean acceptDefaultValue, List<String> excludeFields) {
            this.realm = realm;
            this.row = row;
            this.columnInfo = columnInfo;
            this.acceptDefaultValue = acceptDefaultValue;
            this.excludeFields = excludeFields;
        }

        public BaseRealm getRealm() {
            return realm;
        }

        public Row getRow() {
            return row;
        }

        public ColumnInfo getColumnInfo() {
            return columnInfo;
        }

        public boolean getAcceptDefaultValue() {
            return acceptDefaultValue;
        }

        public List<String> getExcludeFields() {
            return excludeFields;
        }

        public void clear() {
            realm = null;
            row = null;
            columnInfo = null;
            acceptDefaultValue = false;
            excludeFields = null;
        }
    }
    static final class ThreadLocalRealmObjectContext extends ThreadLocal<RealmObjectContext> {
        @Override
        protected RealmObjectContext initialValue() {
            return new RealmObjectContext();
        }
    }

    public static final ThreadLocalRealmObjectContext objectContext = new ThreadLocalRealmObjectContext();
}<|MERGE_RESOLUTION|>--- conflicted
+++ resolved
@@ -64,13 +64,10 @@
     private static final String NOT_IN_TRANSACTION_MESSAGE =
             "Changing Realm data can only be done from inside a transaction.";
 
-<<<<<<< HEAD
-    // Thread pool for all async operations (Query / transaction / network requests)
-=======
-    volatile static Context applicationContext;
-
     // Thread pool for all async operations (Query & transaction)
->>>>>>> 566c24f3
+    public volatile static Context applicationContext; // FIXME Make package protected once all sync code moves to io.realm
+
+    // Thread pool for all async operations (Query & transaction)
     static final RealmThreadPoolExecutor asyncTaskExecutor = RealmThreadPoolExecutor.newDefaultExecutor();
 
     final long threadId;
