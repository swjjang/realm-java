--- conflicted
+++ resolved
@@ -283,20 +283,6 @@
         }
     }
 
-<<<<<<< HEAD
-    // The stable_id_migration.realm is created with sync v1.8.5 with one object created for each object schema.
-    @Test
-    @Ignore("Not supported by sync right now.")
-    public void stableIDMigrationCauseClientReset() throws IOException {
-        SyncConfiguration config = configFactory
-                .createSyncConfigurationBuilder(SyncTestUtils.createTestUser(), "http://foo.com/auth")
-                .schema(StringOnly.class, PrimaryKeyAsString.class, PrimaryKeyAsInteger.class)
-                .name("stable_id_migration.realm")
-                .build();
-        configFactory.copyRealmFromAssets(InstrumentationRegistry.getContext(), "stable_id_migration.realm", config);
-        Realm realm = Realm.getInstance(config);
-        // TODO: Should the local realm be cleaned? It contains one object for each object schema in the realm.
-=======
     // The remote Realm containing more field than the local typed Realm defined is allowed.
     @Test
     public void moreFieldsThanExpectedIsAllowed() {
@@ -317,7 +303,21 @@
 
         // Verify schema again.
         realm = Realm.getInstance(config);
->>>>>>> c47df3c0
         realm.close();
     }
+
+    // The stable_id_migration.realm is created with sync v1.8.5 with one object created for each object schema.
+    @Test
+    @Ignore("Not supported by sync right now.")
+    public void stableIDMigrationCauseClientReset() throws IOException {
+        SyncConfiguration config = configFactory
+                .createSyncConfigurationBuilder(SyncTestUtils.createTestUser(), "http://foo.com/auth")
+                .schema(StringOnly.class, PrimaryKeyAsString.class, PrimaryKeyAsInteger.class)
+                .name("stable_id_migration.realm")
+                .build();
+        configFactory.copyRealmFromAssets(InstrumentationRegistry.getContext(), "stable_id_migration.realm", config);
+        Realm realm = Realm.getInstance(config);
+        // TODO: Should the local realm be cleaned? It contains one object for each object schema in the realm.
+        realm.close();
+    }
 }