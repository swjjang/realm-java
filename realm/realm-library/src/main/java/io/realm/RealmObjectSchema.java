/*
 * Copyright 2015 Realm Inc.
 *
 * Licensed under the Apache License, Version 2.0 (the "License");
 * you may not use this file except in compliance with the License.
 * You may obtain a copy of the License at
 *
 * http://www.apache.org/licenses/LICENSE-2.0
 *
 * Unless required by applicable law or agreed to in writing, software
 * distributed under the License is distributed on an "AS IS" BASIS,
 * WITHOUT WARRANTIES OR CONDITIONS OF ANY KIND, either express or implied.
 * See the License for the specific language governing permissions and
 * limitations under the License.
 */

package io.realm;

<<<<<<< HEAD
import java.util.ArrayList;
=======
import io.realm.annotations.Required;
import io.realm.internal.Table;
import io.realm.internal.TableOrView;

>>>>>>> dd82a500
import java.util.Arrays;
import java.util.Collection;
import java.util.Date;
import java.util.HashMap;
import java.util.LinkedHashSet;
import java.util.Map;
import java.util.Set;

import io.realm.annotations.Required;
import io.realm.internal.SharedRealm;
import io.realm.internal.Table;
import io.realm.internal.TableOrView;

/**
 * Class for interacting with the schema for a given RealmObject class. This makes it possible to
 * add, delete or change the fields for given class.
 *
 * @see io.realm.RealmMigration
 */
public final class RealmObjectSchema {

    private static final Map<Class<?>, FieldMetaData> SUPPORTED_SIMPLE_FIELDS;
    static {
        SUPPORTED_SIMPLE_FIELDS = new HashMap<Class<?>, FieldMetaData>();
        SUPPORTED_SIMPLE_FIELDS.put(String.class, new FieldMetaData(RealmFieldType.STRING, true));
        SUPPORTED_SIMPLE_FIELDS.put(short.class, new FieldMetaData(RealmFieldType.INTEGER, false));
        SUPPORTED_SIMPLE_FIELDS.put(Short.class, new FieldMetaData(RealmFieldType.INTEGER, true));
        SUPPORTED_SIMPLE_FIELDS.put(int.class, new FieldMetaData(RealmFieldType.INTEGER, false));
        SUPPORTED_SIMPLE_FIELDS.put(Integer.class, new FieldMetaData(RealmFieldType.INTEGER, true));
        SUPPORTED_SIMPLE_FIELDS.put(long.class, new FieldMetaData(RealmFieldType.INTEGER, false));
        SUPPORTED_SIMPLE_FIELDS.put(Long.class, new FieldMetaData(RealmFieldType.INTEGER, true));
        SUPPORTED_SIMPLE_FIELDS.put(float.class, new FieldMetaData(RealmFieldType.FLOAT, false));
        SUPPORTED_SIMPLE_FIELDS.put(Float.class, new FieldMetaData(RealmFieldType.FLOAT, true));
        SUPPORTED_SIMPLE_FIELDS.put(double.class, new FieldMetaData(RealmFieldType.DOUBLE, false));
        SUPPORTED_SIMPLE_FIELDS.put(Double.class, new FieldMetaData(RealmFieldType.DOUBLE, true));
        SUPPORTED_SIMPLE_FIELDS.put(boolean.class, new FieldMetaData(RealmFieldType.BOOLEAN, false));
        SUPPORTED_SIMPLE_FIELDS.put(Boolean.class, new FieldMetaData(RealmFieldType.BOOLEAN, true));
        SUPPORTED_SIMPLE_FIELDS.put(byte.class, new FieldMetaData(RealmFieldType.INTEGER, false));
        SUPPORTED_SIMPLE_FIELDS.put(Byte.class, new FieldMetaData(RealmFieldType.INTEGER, true));
        SUPPORTED_SIMPLE_FIELDS.put(byte[].class, new FieldMetaData(RealmFieldType.BINARY, true));
        SUPPORTED_SIMPLE_FIELDS.put(Date.class, new FieldMetaData(RealmFieldType.DATE, true));
    }

    private static final Map<Class<?>, FieldMetaData> SUPPORTED_LINKED_FIELDS;
    static {
        SUPPORTED_LINKED_FIELDS = new HashMap<Class<?>, FieldMetaData>();
        SUPPORTED_LINKED_FIELDS.put(RealmObject.class, new FieldMetaData(RealmFieldType.OBJECT, false));
        SUPPORTED_LINKED_FIELDS.put(RealmList.class, new FieldMetaData(RealmFieldType.LIST, false));
    }

    private final BaseRealm realm;
<<<<<<< HEAD
    private String className;
=======
    final Table table;
>>>>>>> dd82a500
    private final Map<String, Long> columnIndices;
    private final ArrayList<Property> properties;
    private final long nativePtr; // pointer to ObjectSchema (C++)

    /**
     * Creates a schema object for a given Realm class.
     *
     * @param realm Realm holding the objects.
     * @param className name of the Realm class
     * @param columnIndices mapping between field names and column indexes for the given table
     */
    RealmObjectSchema(BaseRealm realm, String className, Map<String, Long> columnIndices) {
        this.realm = realm;
<<<<<<< HEAD
        this.className = className;
=======
        this.table = table;
>>>>>>> dd82a500
        this.columnIndices = columnIndices;
        this.properties = new ArrayList<>();
        this.nativePtr = nativeCreateObjectSchema(className);
    }

    RealmObjectSchema(SharedRealm sharedRealm, String className) {
        this.realm = null;
        this.className = className;
        this.columnIndices = null;
        this.properties = new ArrayList<>();
        this.nativePtr = nativeCreateObjectSchema(className);
    }

    RealmObjectSchema(String className) {
        this.realm = null;
        this.className = className;
        this.columnIndices = null;
        this.properties = new ArrayList<>();
        this.nativePtr = nativeCreateObjectSchema(className);
    }

    RealmObjectSchema(long nativePtr) {
        this.realm = null;
        this.className = nativeGetClassName(nativePtr);
        this.columnIndices = null;
        this.properties = new ArrayList<>();
        this.nativePtr = nativePtr;
    }

    /**
     * Returns the native/C++ pointer.
     *
     * @return
     */
    public long getNativePtr() {
        return this.nativePtr;
    }

    /**
     * Returns the name of the RealmObject class being represented by this schema.
     * <p>
     * <ul>
     * <li>When using a normal {@link Realm} this name is the same as the {@link RealmObject} class.</li>
     * <li>When using a {@link DynamicRealm} this is the name used in all API methods requiring a class name.</li>
     * </ul>
     *
     * @return the name of the RealmObject class represented by this schema.
     */
    public String getClassName() {
        return className;
    }

    /**
     * Sets a new name for this RealmObject class. This is equivalent to renaming it. When {@link RealmObjectSchema#table}
     * has a primary key, this will transfer the primary key for the new class name.
     *
     * @param className the new name for this class.
     * @throws IllegalArgumentException if className is {@code null} or an empty string, or its length exceeds 56 characters.
     * @see RealmSchema#rename(String, String)
     */
    public RealmObjectSchema setClassName(String className) {
        checkEmpty(className);
<<<<<<< HEAD
        if (realm == null) {
            nativeSetClassName(nativePtr, className);
        } else {
            // FIXME: how to get rid of Table and use object store?
            realm.sharedRealm.renameTable(Table.TABLE_PREFIX + getClassName(), Table.TABLE_PREFIX + className);
=======
        String internalTableName = Table.TABLE_PREFIX + className;
        //FIXME : when core implements class name length check, please remove.
        if (internalTableName.length() > Table.TABLE_MAX_LENGTH) {
            throw new IllegalArgumentException("Class name is to long. Limit is 56 characters: \'" + className + "\' (" + Integer.toString(className.length()) + ")");
        }
        if (realm.sharedRealm.hasTable(internalTableName)) {
            throw new IllegalArgumentException("Class already exists: " + className);
        }
        // in case this table has a primary key, we need to transfer it after renaming the table.
        String oldTableName = null;
        String pkField = null;
        if (table.hasPrimaryKey()) {
            oldTableName = table.getName();
            pkField = getPrimaryKey();
            table.setPrimaryKey(null);
        }
        realm.sharedRealm.renameTable(table.getName(), internalTableName);
        if (pkField != null && !pkField.isEmpty()) {
            try {
                table.setPrimaryKey(pkField);
            } catch (Exception e) {
                // revert the table name back when something goes wrong
                realm.sharedRealm.renameTable(table.getName(), oldTableName);
                throw e;
            }
>>>>>>> dd82a500
        }
        this.className = className;
        return this;
    }

    /**
     * Adds a new simple field to the RealmObject class. The type must be one supported by Realm. See {@link RealmObject}
     * for the list of supported types. If the field should allow {@code null} values use the boxed type instead e.g.,
     * {@code Integer.class} instead of {@code int.class}.
     * <p>
     * To add fields that reference other RealmObjects or RealmLists use {@link #addRealmObjectField(String, RealmObjectSchema)}
     * or {@link #addRealmListField(String, RealmObjectSchema)} instead.
     *
     * @param fieldName name of the field to add.
     * @param fieldType type of field to add. See {@link RealmObject} for the full list.
     * @param attributes set of attributes for this field.
     * @return the updated schema.
     * @throws IllegalArgumentException if the type isn't supported, field name is illegal or a field with that name
     * already exists.
     */
    public RealmObjectSchema addField(String fieldName, Class<?> fieldType, FieldAttribute... attributes) {
        FieldMetaData metadata = SUPPORTED_SIMPLE_FIELDS.get(fieldType);

        if (metadata == null) {
            if (SUPPORTED_LINKED_FIELDS.containsKey(fieldType)) {
                throw new IllegalArgumentException("Use addRealmObjectField() instead to add fields that link to other RealmObjects: " + fieldName);
            } else {
                throw new IllegalArgumentException(String.format("Realm doesn't support this field type: %s(%s)",
                        fieldName, fieldType));
            }
        }

        checkNewFieldName(fieldName);
        boolean nullable = metadata.defaultNullable;
        if (containsAttribute(attributes, FieldAttribute.REQUIRED)) {
            nullable = false;
        }

        if (realm == null) {
            boolean indexed = containsAttribute(attributes, FieldAttribute.INDEXED) || containsAttribute(attributes, FieldAttribute.PRIMARY_KEY);
            Property property = new Property(fieldName, metadata.realmType,
                    containsAttribute(attributes, FieldAttribute.PRIMARY_KEY),
                    indexed,
                    !nullable);
            nativeAddProperty(nativePtr, property.getNativePtr());
            properties.add(property);
        } else {
            // FIXME: how to get rid of Table and use object store?
            Table table = realm.sharedRealm.getTable(Table.TABLE_PREFIX + className);
            long columnIndex = table.addColumn(metadata.realmType, fieldName, nullable);
            try {
                addModifiers(fieldName, attributes);
            } catch (Exception e) {
                // Modifiers have been removed by the addModifiers method()
                table.removeColumn(columnIndex);
                throw e;
            }
        }
        return this;
    }

    /**
     * Adds a new field that references another {@link RealmObject}.
     *
     * @param fieldName  name of the field to add.
     * @param objectSchema schema for the Realm type being referenced.
     * @return the updated schema.
     * @throws IllegalArgumentException if field name is illegal or a field with that name already exists.
     */
    public RealmObjectSchema addRealmObjectField(String fieldName, RealmObjectSchema objectSchema) {
        checkLegalName(fieldName);
        checkFieldNameIsAvailable(fieldName);
<<<<<<< HEAD
        if (realm == null) {
            Property property = new Property(fieldName, RealmFieldType.OBJECT, objectSchema);
            nativeAddProperty(nativePtr, property.getNativePtr());
            properties.add(property);
        } else {
            // FIXME: how to get rid of Table?
            Table table = realm.sharedRealm.getTable(Table.TABLE_PREFIX + className);
            table.addColumnLink(RealmFieldType.OBJECT, fieldName, realm.sharedRealm.getTable(Table.TABLE_PREFIX + objectSchema.getClassName()));
        }
=======
        table.addColumnLink(RealmFieldType.OBJECT, fieldName, realm.sharedRealm.getTable(Table.TABLE_PREFIX + objectSchema.getClassName()));
>>>>>>> dd82a500
        return this;
    }

    /**
     * Adds a new field that references a {@link RealmList}.
     *
     * @param fieldName  name of the field to add.
     * @param objectSchema schema for the Realm type being referenced.
     * @return the updated schema.
     * @throws IllegalArgumentException if the field name is illegal or a field with that name already exists.
     */
    public RealmObjectSchema addRealmListField(String fieldName, RealmObjectSchema objectSchema) {
        checkLegalName(fieldName);
        checkFieldNameIsAvailable(fieldName);
<<<<<<< HEAD
        if (realm == null) {
            Property property = new Property(fieldName, RealmFieldType.LIST, objectSchema);
            nativeAddProperty(nativePtr, property.getNativePtr());
            properties.add(property);
        } else {
            // FIXME: how to get rid of Table?
            Table table = realm.sharedRealm.getTable(Table.TABLE_PREFIX + className);
            table.addColumnLink(RealmFieldType.LIST, fieldName, realm.sharedRealm.getTable(Table.TABLE_PREFIX + objectSchema.getClassName()));
        }

=======
        table.addColumnLink(RealmFieldType.LIST, fieldName, realm.sharedRealm.getTable(Table.TABLE_PREFIX + objectSchema.getClassName()));
>>>>>>> dd82a500
        return this;
    }

    public void add(Property property) {
        nativeAddProperty(nativePtr, property.getNativePtr());
        properties.add(property);
    }

    public Property getPropertyByName(String name) {
        return new Property(nativeGetPropertyByName(nativePtr, name));
    }

    /**
     * Removes a field from the class.
     *
     * @param fieldName field name to remove.
     * @return the updated schema.
     * @throws IllegalArgumentException if field name doesn't exist.
     */
    public RealmObjectSchema removeField(String fieldName) {
        checkLegalName(fieldName);
        if (!hasField(fieldName)) {
            throw new IllegalStateException(fieldName + " does not exist.");
        }

        if (realm == null) {
            nativeRemovePropertyByName(nativePtr, fieldName);
        } else {
            long columnIndex = getColumnIndex(fieldName);
            Table table = realm.sharedRealm.getTable(Table.TABLE_PREFIX + className);
            if (table.getPrimaryKey() == columnIndex) {
                table.setPrimaryKey(null);
            }
            table.removeColumn(columnIndex);
        }
        return this;
    }

    /**
     * Renames a field from one name to another.
     *
     * @param currentFieldName field name to rename.
     * @param newFieldName     the new field name.
     * @return the updated schema.
     * @throws IllegalArgumentException if field name doesn't exist or if the new field name already exists.
     */
    public RealmObjectSchema renameField(String currentFieldName, String newFieldName) {
        checkLegalName(currentFieldName);
        checkFieldExists(currentFieldName);
        checkLegalName(newFieldName);
        checkFieldNameIsAvailable(newFieldName);

        if (realm == null) {
            Property property = getPropertyByName(currentFieldName);
            property.setName(newFieldName);
            if (hasPrimaryKey()) {
                if (getPrimaryKey() == currentFieldName) {
                    nativeSetPrimaryKey(nativePtr, newFieldName);
                }
            }
        } else {
            realm.sharedRealm.renameField(getClassName(), currentFieldName, newFieldName);
        }
        // ATTENTION: We don't need to re-set the PK table here since the column index won't be changed when renaming.

        return this;
    }

    /**
     * Tests if the class has field defined with the given name.
     *
     * @param fieldName field name to test.
     * @return {@code true} if the field exists, {@code false} otherwise.
     */
    public boolean hasField(String fieldName) {
        if (realm == null) {
            return nativeHasProperty(nativePtr, fieldName);
        } else {
            // FIXME: how to get rid of Table?
            return realm.sharedRealm.getTable(Table.TABLE_PREFIX + getClassName()).getColumnIndex(fieldName) != TableOrView.NO_MATCH;
        }
    }

    /**
     * Adds an index to a given field. This is the equivalent of adding the {@link io.realm.annotations.Index} annotation
     * on the field.
     *
     * @param fieldName field to add index to.
     * @return the updated schema.
     * @throws IllegalArgumentException if field name doesn't exist, the field cannot be indexed or it already has a
     * index defined.
     */
    public RealmObjectSchema addIndex(String fieldName) {
        checkLegalName(fieldName);
        checkFieldExists(fieldName);
        if (realm == null) {
            Property property = getPropertyByName(fieldName);
            property.setIndexable(true);
        } else {
            // FIXME: how can we get rid of Table and use object store?
            Table table = realm.sharedRealm.getTable(Table.TABLE_PREFIX + className);
            long columnIndex = getColumnIndex(fieldName);
            if (table.hasSearchIndex(columnIndex)) {
                throw new IllegalStateException(fieldName + " already has an index.");
            }
            table.addSearchIndex(columnIndex);
        }
        return this;
    }

    /**
     * Checks if a given field has an index defined.
     *
     * @param fieldName existing field name to check.
     * @return {@code true} if field is indexed, {@code false} otherwise.
     * @throws IllegalArgumentException if field name doesn't exist.
     * @see io.realm.annotations.Index
     */
    public boolean hasIndex(String fieldName) {
        checkLegalName(fieldName);
        checkFieldExists(fieldName);
        if (realm == null) {
            Property property = getPropertyByName(fieldName);
            return property.isIndexable();
        } else {
            // FIXME: how can we get rid of Table and use object store?
            Table table = realm.sharedRealm.getTable(Table.TABLE_PREFIX + className);
            return table.hasSearchIndex(table.getColumnIndex(fieldName));
        }
    }


    /**
     * Removes an index from a given field. This is the same as removing the {@code @Index} annotation on the field.
     *
     * @param fieldName field to remove index from.
     * @return the updated schema.
     * @throws IllegalArgumentException if field name doesn't exist or the field doesn't have an index.
     */
    public RealmObjectSchema removeIndex(String fieldName) {
        if (realm == null) {
            Property property = getPropertyByName(fieldName);
            property.setIndexable(false);
        } else {
            checkLegalName(fieldName);
            checkFieldExists(fieldName);
            // FIXME: how can we get rid of Table and use object store?
            long columnIndex = getColumnIndex(fieldName);
            Table table = realm.sharedRealm.getTable(Table.TABLE_PREFIX + className);
            if (!table.hasSearchIndex(columnIndex)) {
                throw new IllegalStateException("Field is not indexed: " + fieldName);
            }
            table.removeSearchIndex(columnIndex);
        }
        return this;
    }

    /**
     * Adds a primary key to a given field. This is the same as adding the {@link io.realm.annotations.PrimaryKey}
     * annotation on the field. Further, this implicitly adds {@link io.realm.annotations.Index} annotation to the field as well.
     *
     * @param fieldName field to set as primary key.
     * @return the updated schema.
     * @throws IllegalArgumentException if field name doesn't exist, the field cannot be a primary key or it already
     * has a primary key defined.
     */
    public RealmObjectSchema addPrimaryKey(String fieldName) {
        if (hasPrimaryKey()) {
            throw new IllegalStateException("A primary key is already defined");
        }
        if (realm == null) {
            nativeSetPrimaryKey(nativePtr, fieldName);
        } else {
            checkLegalName(fieldName);
            checkFieldExists(fieldName);
            RealmFieldType type = getFieldType(fieldName);
            if (type == RealmFieldType.INTEGER || type == RealmFieldType.STRING) {
                realm.sharedRealm.setPrimaryKey(getClassName(), fieldName);
            } else {
                throw new IllegalArgumentException("Field cannot be a primary key: " + fieldName);
            }
        }
        return this;
    }

    /**
     * Removes the primary key from this class. This is the same as removing the {@link io.realm.annotations.PrimaryKey}
     * annotation from the class. Further, this implicitly removes {@link io.realm.annotations.Index} annotation from the field as well.
     *
     * @return the updated schema.
     * @throws IllegalArgumentException if the class doesn't have a primary key defined.
     */
    public RealmObjectSchema removePrimaryKey() {
        if (!hasPrimaryKey()) {
            throw new IllegalStateException(className + " doesn't have a primary key.");
        }
        if (realm == null) {
            nativeSetPrimaryKey(nativePtr, "");
        } else {
            String className = getClassName();
            realm.sharedRealm.setPrimaryKey(className, "");
        }
        return this;
    }

    /**
     * Sets a field to be required i.e., it is not allowed to hold {@code null} values. This is equivalent to switching
     * between boxed types and their primitive variant e.g., {@code Integer} to {@code int}.
     *
     * @param fieldName name of field in the class.
     * @param required  {@code true} if field should be required, {@code false} otherwise.
     * @return the updated schema.
     * @throws IllegalArgumentException if the field name doesn't exist, cannot have the {@link Required} annotation or
     *                                  the field already have been set as required.
     * @see Required
     */
    public RealmObjectSchema setRequired(String fieldName, boolean required) {
        if (realm == null) {
            Property property = getPropertyByName(fieldName);
            property.setNullable(!required);
        } else {
            // FIXME: how to get rid of Table and use object store?
            Table table = realm.sharedRealm.getTable(Table.TABLE_PREFIX + getClassName());
            long columnIndex = table.getColumnIndex(fieldName);
            boolean currentColumnRequired = isRequired(fieldName);
            RealmFieldType type = table.getColumnType(columnIndex);

            if (type == RealmFieldType.OBJECT) {
                throw new IllegalArgumentException("Cannot modify the required state for RealmObject references: " + fieldName);
            }
            if (type == RealmFieldType.LIST) {
                throw new IllegalArgumentException("Cannot modify the required state for RealmList references: " + fieldName);
            }
            if (required && currentColumnRequired) {
                throw new IllegalStateException("Field is already required: " + fieldName);
            }
            if (!required && !currentColumnRequired) {
                throw new IllegalStateException("Field is already nullable: " + fieldName);
            }

            if (required) {
                table.convertColumnToNotNullable(columnIndex);
            } else {
                table.convertColumnToNullable(columnIndex);
            }
        }
        return this;
    }

    /**
     * Sets a field to be nullable i.e., it should be able to hold {@code null} values. This is equivalent to switching
     * between primitive types and their boxed variant e.g., {@code int} to {@code Integer}.
     *
     * @param fieldName name of field in the class.
     * @param nullable  {@code true} if field should be nullable, {@code false} otherwise.
     * @return the updated schema.
     * @throws IllegalArgumentException if the field name doesn't exist, or cannot be set as nullable.
     */
    public RealmObjectSchema setNullable(String fieldName, boolean nullable) {
        setRequired(fieldName, !nullable);
        return this;
    }

    /**
     * Checks if a given field is required i.e., it is not allowed to contain {@code null} values.
     *
     * @param fieldName field to check.
     * @return {@code true} if it is required, {@code false} otherwise.
     * @throws IllegalArgumentException if field name doesn't exist.
     * @see #setRequired(String, boolean)
     */
    public boolean isRequired(String fieldName) {
        checkFieldExists(fieldName);
        if (realm == null) {
            Property property = getPropertyByName(fieldName);
            return !property.isNullable();
        } else {
            // FIXME: how to get rid of Table and use object store?
            Table table = realm.sharedRealm.getTable(Table.TABLE_PREFIX + getClassName());
            long columnIndex = table.getColumnIndex(fieldName);
            return !table.isColumnNullable(columnIndex);
        }
    }

    /**
     * Checks if a given field is nullable i.e., it is allowed to contain {@code null} values.
     *
     * @param fieldName field to check.
     * @return {@code true} if it is required, {@code false} otherwise.
     * @throws IllegalArgumentException if field name doesn't exist.
     * @see #setNullable(String, boolean)
     */
    public boolean isNullable(String fieldName) {
        return !isRequired(fieldName);
    }

    /**
     * Checks if a given field is the primary key field.
     *
     * @param fieldName field to check.
     * @return {@code true} if it is the primary key field, {@code false} otherwise.
     * @throws IllegalArgumentException if field name doesn't exist.
     * @see #addPrimaryKey(String)
     */
    public boolean isPrimaryKey(String fieldName) {
        if (realm == null) {
            Property property = getPropertyByName(fieldName);
            return property.isPrimaryKey();
        } else {
            String className = getClassName();
            if (realm.sharedRealm.hasPrimaryKey(className)) {
                return (realm.sharedRealm.getPrimaryKey(className) == fieldName);
            }
            return false;
        }
    }

    /**
     * Checks if the class has a primary key defined.
     *
     * @return {@code true} if a primary key is defined, {@code false} otherwise.
     * @see io.realm.annotations.PrimaryKey
     */
    public boolean hasPrimaryKey() {
        if (realm == null) {
            return nativeHasPrimaryKey(nativePtr);
        } else {
            String key = realm.sharedRealm.getPrimaryKey(getClassName());
            return (key != null && key != "");
        }
    }

    /**
     * Returns the name of the primary key field.
     *
     * @return the name of the primary key field.
     * @throws IllegalStateException if the class doesn't have a primary key defined.
     */
    public String getPrimaryKey() {
        if (!hasPrimaryKey()) {
            throw new IllegalStateException(getClassName() + " doesn't have a primary key.");
        }
        if (realm == null) {
            Property property = new Property(nativeGetPropertyByPrimaryKey(nativePtr));
            return property.getName();
        } else {
            return realm.sharedRealm.getPrimaryKey(getClassName());
        }
    }

    /**
     * Returns all fields in this class.
     *
     * @return a list of all the fields in this class.
     */
    public Set<String> getFieldNames() {
        if (realm == null) {
            Set<String> fieldNames = new LinkedHashSet<>(properties.size());
            for (int i = 0; i < properties.size(); i++) {
                fieldNames.add(properties.get(i).getName());
            }
            return fieldNames;
        } else {
            // FIXME: how to get rid of Table and use object store?
            Table table = realm.sharedRealm.getTable(Table.TABLE_PREFIX + getClassName());
            int columnCount = (int) table.getColumnCount();
            Set<String> columnNames = new LinkedHashSet<>(columnCount);
            for (int i = 0; i < columnCount; i++) {
                columnNames.add(table.getColumnName(i));
            }
            return columnNames;
        }
    }

    /**
     * Runs a transformation function on each RealmObject instance of the current class. The object will be represented
     * as a {@link DynamicRealmObject}.
     *
     * @return this schema.
     */
    public RealmObjectSchema transform(Function function) {
        if (realm == null) {
            throw new IllegalArgumentException("You cannot transform a standalone schema.");
        }

        if (function != null) {
            // FIXME: how to get rid of Table and use object store?
            Table table = realm.sharedRealm.getTable(Table.TABLE_PREFIX + getClassName());
            long size = table.size();
            for (long i = 0; i < size; i++) {
                function.apply(new DynamicRealmObject(realm, table.getCheckedRow(i)));
            }
        }

        return this;
    }

    // Invariant: Field was just added. This method is responsible for cleaning up attributes if it fails.
    private void addModifiers(String fieldName, FieldAttribute[] attributes) {
        if (realm == null) {
            throw new IllegalArgumentException("You cannot add modifiers to standalone schema - set them when constructing properties.");
        }

        boolean indexAdded = false;
        try {
            if (attributes != null && attributes.length > 0) {
                if (containsAttribute(attributes, FieldAttribute.INDEXED)) {
                    addIndex(fieldName);
                    indexAdded = true;
                }

                if (containsAttribute(attributes, FieldAttribute.PRIMARY_KEY)) {
                    // Note : adding primary key implies application of FieldAttribute.INDEXED attribute.
                    addPrimaryKey(fieldName);
                    indexAdded = true;
                }

                // REQUIRED is being handled when adding the column using addField through the nullable parameter.
            }
        } catch (Exception e) {
            // If something went wrong, revert all attributes
            long columnIndex = getColumnIndex(fieldName);
            if (indexAdded) {
                Table table = realm.sharedRealm.getTable(Table.TABLE_PREFIX + className);
                table.removeSearchIndex(columnIndex);
            }
            throw e;
        }
    }

    private boolean containsAttribute(FieldAttribute[] attributeList, FieldAttribute attribute) {
        if (attributeList == null || attributeList.length == 0) {
            return false;
        }
        for (int i = 0; i < attributeList.length; i++) {
            if (attributeList[i] == attribute) {
                return true;
            }
        }
        return false;
    }

    private void checkNewFieldName(String fieldName) {
        checkLegalName(fieldName);
        checkFieldNameIsAvailable(fieldName);
    }

    private void checkLegalName(String fieldName) {
        if (fieldName == null || fieldName.isEmpty()) {
            throw new IllegalArgumentException("Field name can not be null or empty");
        }
        if (fieldName.contains(".")) {
            throw new IllegalArgumentException("Field name can not contain '.'");
        }
    }

    private void checkFieldNameIsAvailable(String fieldName) {
        if (hasField(fieldName)) {
            throw new IllegalArgumentException("Field already exists in '" + getClassName() + "': " + fieldName);
        }
    }

    private void checkFieldExists(String fieldName) {
        if (!hasField(fieldName)) {
            throw new IllegalArgumentException("Field name doesn't exist on object '" + getClassName() + "': " + fieldName);
        }
    }

    private long getColumnIndex(String fieldName) {
        if (realm == null) {
            throw new IllegalArgumentException("You cannot get a column index for a standalone schema.");
        }

        // FIXME: how to get rid of Table and use object store?
        Table table = realm.sharedRealm.getTable(Table.TABLE_PREFIX + getClassName());
        long columnIndex = table.getColumnIndex(fieldName);
        if (columnIndex == -1) {
            throw new IllegalArgumentException(
                    String.format("Field name '%s' does not exist on schema for '%s",
                            fieldName, getClassName()
                    ));
        }
        return columnIndex;
    }

    private void checkEmpty(String str) {
        if (str == null || str.isEmpty()) {
            throw new IllegalArgumentException("Null or empty class names are not allowed");
        }
    }

    /**
     * Returns the column indices for the given field name. If a linked field is defined, the column index for
     * each field is returned.
     *
     * @param fieldDescription fieldName or link path to a field name.
     * @param validColumnTypes valid field type for the last field in a linked field
     * @return list of column indices.
     */
    // TODO: consider another caching strategy so linked classes are included in the cache.
    long[] getColumnIndices(String fieldDescription, RealmFieldType... validColumnTypes) {
        if (realm == null) {
            throw new IllegalArgumentException("You cannot get column indices for a standalone schema.");
        }

        if (fieldDescription == null || fieldDescription.equals("")) {
            throw new IllegalArgumentException("Non-empty fieldname must be provided");
        }
        if (fieldDescription.startsWith(".") || fieldDescription.endsWith(".")) {
            throw new IllegalArgumentException("Illegal field name. It cannot start or end with a '.': " + fieldDescription);
        }
        Table table = realm.sharedRealm.getTable(Table.TABLE_PREFIX + getClassName());
        boolean checkColumnType = validColumnTypes != null && validColumnTypes.length > 0;
        if (fieldDescription.contains(".")) {
            // Resolve field description down to last field name
            String[] names = fieldDescription.split("\\.");
            long[] columnIndices = new long[names.length];
            for (int i = 0; i < names.length - 1; i++) {
                long index = table.getColumnIndex(names[i]);
                if (index < 0) {
                    throw new IllegalArgumentException("Invalid query: " + names[i] + " does not refer to a class.");
                }
                RealmFieldType type = table.getColumnType(index);
                if (type == RealmFieldType.OBJECT || type == RealmFieldType.LIST) {
                    table = table.getLinkTarget(index);
                    columnIndices[i] = index;
                } else {
                    throw new IllegalArgumentException("Invalid query: " + names[i] + " does not refer to a class.");
                }
            }

            // Check if last field name is a valid field
            String columnName = names[names.length - 1];
            long columnIndex = table.getColumnIndex(columnName);
            columnIndices[names.length - 1] = columnIndex;
            if (columnIndex < 0) {
                throw new IllegalArgumentException(columnName + " is not a field name in class " + table.getName());
            }
            if (checkColumnType && !isValidType(table.getColumnType(columnIndex), validColumnTypes)) {
                throw new IllegalArgumentException(String.format("Field '%s': type mismatch.", names[names.length - 1]));
            }
            return columnIndices;
        } else {
            Long fieldIndex = getFieldIndex(fieldDescription);
            if (fieldIndex == null) {
                throw new IllegalArgumentException(String.format("Field '%s' does not exist.", fieldDescription));
            }
            RealmFieldType tableColumnType = table.getColumnType(fieldIndex);
            if (checkColumnType && !isValidType(tableColumnType, validColumnTypes)) {
                throw new IllegalArgumentException(String.format("Field '%s': type mismatch. Was %s, expected %s.",
                        fieldDescription, tableColumnType, Arrays.toString(validColumnTypes)));
            }
            return new long[] {fieldIndex};
        }
    }

    private boolean isValidType(RealmFieldType columnType, RealmFieldType[] validColumnTypes) {
        for (int i = 0; i < validColumnTypes.length; i++) {
            if (validColumnTypes[i] == columnType) {
                return true;
            }
        }
        return false;
    }

    /**
     * Returns the column index in the underlying table for the given field name.
     *
     * @param fieldName field name to find index for.
     * @return column index or null if it doesn't exists.
     */
    Long getFieldIndex(String fieldName) {
        return columnIndices.get(fieldName);
    }

    /**
     * Returns the column index in the underlying table for the given field name.
     *
     * @param fieldName field name to find index for.
     * @return column index.
     * @throws IllegalArgumentException if the field does not exists.
     */
    long getAndCheckFieldIndex(String fieldName) {
        Long index = columnIndices.get(fieldName);
        if (index == null) {
            throw new IllegalArgumentException("Field does not exist: " + fieldName);
        }
        return index;
    }

    /**
     * Returns the type used by the underlying storage engine to represent this field.
     *
     * @return the underlying type used by Realm to represent this field.
     */
    public RealmFieldType getFieldType(String fieldName) {
        long columnIndex = getColumnIndex(fieldName);
        Table table = realm.sharedRealm.getTable(Table.TABLE_PREFIX + className);
        return table.getColumnType(columnIndex);
    }

    /**
     * Function interface, used when traversing all objects of the current class and apply a function on each.
     *
     * @see #transform(Function)
     */
    public interface Function {
        void apply(DynamicRealmObject obj);
    }

    // Tuple containing data about each supported Java type
    private static class FieldMetaData {
        public final RealmFieldType realmType;
        public final boolean defaultNullable;

        public FieldMetaData(RealmFieldType realmType, boolean defaultNullable) {
            this.realmType = realmType;
            this.defaultNullable = defaultNullable;
        }
    }

    static final class DynamicColumnMap implements Map<String, Long> {
        private final SharedRealm sharedRealm;
        private final String className;

        public DynamicColumnMap(SharedRealm sharedRealm, String className) {
            this.sharedRealm = sharedRealm;
            this.className = className;
        }

        @Override
        public Long get(Object key) {
<<<<<<< HEAD
            return sharedRealm.getTable(className).getColumnIndex((String) key);
=======
            long ret = table.getColumnIndex((String) key);
            return ret < 0 ? null : ret;
>>>>>>> dd82a500
        }

        @Override
        public void clear() {
            throw new UnsupportedOperationException();
        }

        @Override
        public boolean containsKey(Object key) {
            throw new UnsupportedOperationException();
        }

        @Override
        public boolean containsValue(Object value) {
            throw new UnsupportedOperationException();
        }

        @Override
        public Set<Entry<String, Long>> entrySet() {
            throw new UnsupportedOperationException();
        }

        @Override
        public boolean isEmpty() {
            throw new UnsupportedOperationException();
        }

        @Override
        public Set<String> keySet() {
            throw new UnsupportedOperationException();
        }

        @Override
        public Long put(String key, Long value) {
            throw new UnsupportedOperationException();
        }

        @Override
        public void putAll(Map<? extends String, ? extends Long> map) {
            throw new UnsupportedOperationException();
        }

        @Override
        public Long remove(Object key) {
            throw new UnsupportedOperationException();
        }

        @Override
        public int size() {
            throw new UnsupportedOperationException();
        }

        @Override
        public Collection<Long> values() {
            throw new UnsupportedOperationException();
        }
    }

    private static native long nativeCreateObjectSchema();
    private static native long nativeCreateObjectSchema(String className);
    private static native long nativeCreateObjectSchema(long nativeSharedRealmPtr, String className);
    private static native String nativeGetClassName(long nativePtr);
    private static native void nativeSetClassName(long nativePtr, String className);
    private static native void nativeClose(long nativePtr);
    private static native void nativeAddProperty(long nativePtr, long nativePropertyPtr);
    private static native boolean nativeHasProperty(long nativePtr, String name);
    private static native long nativeGetPropertyByName(long nativePtr, String name);
    private static native void nativeRemovePropertyByName(long nativePtr, String name);
    private static native boolean nativeHasPrimaryKey(long nativePtr);
    private static native void nativeSetPrimaryKey(long nativePtr, String name);
    private static native long nativeGetPropertyByPrimaryKey(long nativePtr);
}<|MERGE_RESOLUTION|>--- conflicted
+++ resolved
@@ -16,14 +16,7 @@
 
 package io.realm;
 
-<<<<<<< HEAD
 import java.util.ArrayList;
-=======
-import io.realm.annotations.Required;
-import io.realm.internal.Table;
-import io.realm.internal.TableOrView;
-
->>>>>>> dd82a500
 import java.util.Arrays;
 import java.util.Collection;
 import java.util.Date;
@@ -75,11 +68,7 @@
     }
 
     private final BaseRealm realm;
-<<<<<<< HEAD
     private String className;
-=======
-    final Table table;
->>>>>>> dd82a500
     private final Map<String, Long> columnIndices;
     private final ArrayList<Property> properties;
     private final long nativePtr; // pointer to ObjectSchema (C++)
@@ -93,11 +82,7 @@
      */
     RealmObjectSchema(BaseRealm realm, String className, Map<String, Long> columnIndices) {
         this.realm = realm;
-<<<<<<< HEAD
         this.className = className;
-=======
-        this.table = table;
->>>>>>> dd82a500
         this.columnIndices = columnIndices;
         this.properties = new ArrayList<>();
         this.nativePtr = nativeCreateObjectSchema(className);
@@ -160,39 +145,11 @@
      */
     public RealmObjectSchema setClassName(String className) {
         checkEmpty(className);
-<<<<<<< HEAD
         if (realm == null) {
             nativeSetClassName(nativePtr, className);
         } else {
             // FIXME: how to get rid of Table and use object store?
             realm.sharedRealm.renameTable(Table.TABLE_PREFIX + getClassName(), Table.TABLE_PREFIX + className);
-=======
-        String internalTableName = Table.TABLE_PREFIX + className;
-        //FIXME : when core implements class name length check, please remove.
-        if (internalTableName.length() > Table.TABLE_MAX_LENGTH) {
-            throw new IllegalArgumentException("Class name is to long. Limit is 56 characters: \'" + className + "\' (" + Integer.toString(className.length()) + ")");
-        }
-        if (realm.sharedRealm.hasTable(internalTableName)) {
-            throw new IllegalArgumentException("Class already exists: " + className);
-        }
-        // in case this table has a primary key, we need to transfer it after renaming the table.
-        String oldTableName = null;
-        String pkField = null;
-        if (table.hasPrimaryKey()) {
-            oldTableName = table.getName();
-            pkField = getPrimaryKey();
-            table.setPrimaryKey(null);
-        }
-        realm.sharedRealm.renameTable(table.getName(), internalTableName);
-        if (pkField != null && !pkField.isEmpty()) {
-            try {
-                table.setPrimaryKey(pkField);
-            } catch (Exception e) {
-                // revert the table name back when something goes wrong
-                realm.sharedRealm.renameTable(table.getName(), oldTableName);
-                throw e;
-            }
->>>>>>> dd82a500
         }
         this.className = className;
         return this;
@@ -265,7 +222,6 @@
     public RealmObjectSchema addRealmObjectField(String fieldName, RealmObjectSchema objectSchema) {
         checkLegalName(fieldName);
         checkFieldNameIsAvailable(fieldName);
-<<<<<<< HEAD
         if (realm == null) {
             Property property = new Property(fieldName, RealmFieldType.OBJECT, objectSchema);
             nativeAddProperty(nativePtr, property.getNativePtr());
@@ -275,9 +231,6 @@
             Table table = realm.sharedRealm.getTable(Table.TABLE_PREFIX + className);
             table.addColumnLink(RealmFieldType.OBJECT, fieldName, realm.sharedRealm.getTable(Table.TABLE_PREFIX + objectSchema.getClassName()));
         }
-=======
-        table.addColumnLink(RealmFieldType.OBJECT, fieldName, realm.sharedRealm.getTable(Table.TABLE_PREFIX + objectSchema.getClassName()));
->>>>>>> dd82a500
         return this;
     }
 
@@ -292,7 +245,6 @@
     public RealmObjectSchema addRealmListField(String fieldName, RealmObjectSchema objectSchema) {
         checkLegalName(fieldName);
         checkFieldNameIsAvailable(fieldName);
-<<<<<<< HEAD
         if (realm == null) {
             Property property = new Property(fieldName, RealmFieldType.LIST, objectSchema);
             nativeAddProperty(nativePtr, property.getNativePtr());
@@ -303,9 +255,6 @@
             table.addColumnLink(RealmFieldType.LIST, fieldName, realm.sharedRealm.getTable(Table.TABLE_PREFIX + objectSchema.getClassName()));
         }
 
-=======
-        table.addColumnLink(RealmFieldType.LIST, fieldName, realm.sharedRealm.getTable(Table.TABLE_PREFIX + objectSchema.getClassName()));
->>>>>>> dd82a500
         return this;
     }
 
@@ -938,12 +887,8 @@
 
         @Override
         public Long get(Object key) {
-<<<<<<< HEAD
-            return sharedRealm.getTable(className).getColumnIndex((String) key);
-=======
-            long ret = table.getColumnIndex((String) key);
+            long ret = sharedRealm.getTable(className).getColumnIndex((String) key);
             return ret < 0 ? null : ret;
->>>>>>> dd82a500
         }
 
         @Override
