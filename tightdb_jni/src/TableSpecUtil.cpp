--- conflicted
+++ resolved
@@ -93,26 +93,15 @@
         return;
     }
 
-<<<<<<< HEAD
     size_t n = desc.get_column_count(); // noexcept
-    for(size_t i = 0; i != n; ++i) {
+    for (size_t i = 0; i != n; ++i) {
         DataType type   = desc.get_column_type(i); // noexcept
         StringData name = desc.get_column_name(i); // noexcept
         if (type == type_Table) {
-            jobject jSubTableSpec = env->CallObjectMethod(jTableSpec, jAddSubtableColumnMethodId, to_jstring(env, name));
+            jobject jSubTableSpec = env->CallObjectMethod(jTableSpec, jAddSubtableColumnMethodId, 
+                                                          to_jstring(env, name));
             ConstDescriptorRef subdesc = desc.get_subdescriptor(i); // Throws
             get_descriptor(env, *subdesc, jSubTableSpec);
-=======
-    size_t n = spec.get_column_count(); // noexcept
-    for (size_t i = 0; i != n; ++i) {
-        DataType type   = spec.get_column_type(i); // noexcept
-        StringData name = spec.get_column_name(i); // noexcept
-        if (type == type_Table) {
-            jobject jSubTableSpec = env->CallObjectMethod(jTableSpec, jAddSubtableColumnMethodId, 
-                                                          to_jstring(env, name));
-            Spec subspec = SubspecRef(SubspecRef::const_cast_tag(), spec.get_subtable_spec(i)); // Throws
-            UpdateJTableSpecFromSpec(env, subspec, jSubTableSpec);
->>>>>>> e12d5125
         }
         else {
             env->CallVoidMethod(jTableSpec, jAddColumnMethodId, jint(type), to_jstring(env, name));
