--- conflicted
+++ resolved
@@ -51,17 +51,11 @@
         java_lang_double = GetClass(env, "java/lang/Double");
         java_lang_string = GetClass(env, "java/lang/String");
         java_lang_double_init = env->GetMethodID(java_lang_double, "<init>", "(D)V");
-<<<<<<< HEAD
         java_util_date = GetClass(env, "java/util/Date");
         java_util_date_init = env->GetMethodID(java_util_date, "<init>", "(J)V");
-=======
-        java_util_date        = GetClass(env, "java/util/Date");
-        java_util_date_init   = env->GetMethodID(java_util_date, "<init>", "(J)V");
 #if REALM_ENABLE_SYNC
         java_syncmanager = GetClass(env, "io/realm/SyncManager");
 #endif
-
->>>>>>> a137a819
     }
 
     return JNI_VERSION_1_6;
