--- conflicted
+++ resolved
@@ -118,11 +118,7 @@
     private void injectObjectContext() {
         final BaseRealm.RealmObjectContext context = BaseRealm.objectContext.get();
         this.columnInfo = (AllTypesColumnInfo) context.getColumnInfo();
-<<<<<<< HEAD
-        this.proxyState = new ProxyState(this);
-=======
-        this.proxyState = new ProxyState<some.test.AllTypes>(some.test.AllTypes.class, this);
->>>>>>> a546d1cd
+        this.proxyState = new ProxyState<some.test.AllTypes>(this);
         proxyState.setRealm$realm(context.getRealm());
         proxyState.setRow$realm(context.getRow());
         proxyState.setAcceptDefaultValue$realm(context.getAcceptDefaultValue());
