/*
 * Copyright 2017 Realm Inc.
 *
 * Licensed under the Apache License, Version 2.0 (the "License");
 * you may not use this file except in compliance with the License.
 * You may obtain a copy of the License at
 *
 * http://www.apache.org/licenses/LICENSE-2.0
 *
 * Unless required by applicable law or agreed to in writing, software
 * distributed under the License is distributed on an "AS IS" BASIS,
 * WITHOUT WARRANTIES OR CONDITIONS OF ANY KIND, either express or implied.
 * See the License for the specific language governing permissions and
 * limitations under the License.
 */
package io.realm;

import java.util.LinkedHashSet;
import java.util.Set;

import io.realm.internal.Table;


class OsRealmObjectSchema extends RealmObjectSchema {
    private long nativePtr;

    /**
     * Creates a schema object using object store. This constructor is intended to be used by
     * the validation of schema, object schemas and properties through the object store. Even though the constructor
     * is public, there is never a purpose which justifies calling it!
     *
     * @param className name of the class
     */
    OsRealmObjectSchema(String className) {
        this.nativePtr = nativeCreateRealmObjectSchema(className);
    }

    OsRealmObjectSchema(long nativePtr) {
        this.nativePtr = nativePtr;
    }

    @Override
    public void close() {
        if (nativePtr != 0L) {
            nativeClose(nativePtr);
            nativePtr = 0L;
        }
    }

    @Override
    public String getClassName() {
        return nativeGetClassName(nativePtr);
    }

    @Override
    public OsRealmObjectSchema setClassName(String className) {
        throw new UnsupportedOperationException();
    }

    @Override
    public OsRealmObjectSchema addField(String fieldName, Class<?> fieldType, FieldAttribute... attributes) {
        throw new UnsupportedOperationException();
    }

    @Override
    public OsRealmObjectSchema addRealmObjectField(String fieldName, RealmObjectSchema objectSchema) {
        throw new UnsupportedOperationException();
    }

    @Override
    public OsRealmObjectSchema addRealmListField(String fieldName, RealmObjectSchema objectSchema) {
        throw new UnsupportedOperationException();
    }

    @Override
    public OsRealmObjectSchema removeField(String fieldName) {
        throw new UnsupportedOperationException();
    }

    @Override
    public OsRealmObjectSchema renameField(String currentFieldName, String newFieldName) {
        throw new UnsupportedOperationException();
    }

    @Override
    public boolean hasField(String fieldName) {
        throw new UnsupportedOperationException();
    }

    @Override
    public OsRealmObjectSchema addIndex(String fieldName) {
        throw new UnsupportedOperationException();
    }

    @Override
    public boolean hasIndex(String fieldName) {
        throw new UnsupportedOperationException();
    }

    @Override
    public OsRealmObjectSchema removeIndex(String fieldName) {
        throw new UnsupportedOperationException();
    }

    @Override
    public OsRealmObjectSchema addPrimaryKey(String fieldName) {
        throw new UnsupportedOperationException();
    }

    @Override
    public OsRealmObjectSchema removePrimaryKey() {
        throw new UnsupportedOperationException();
    }

    @Override
    public OsRealmObjectSchema setRequired(String fieldName, boolean required) {
        throw new UnsupportedOperationException();
    }

    @Override
    public OsRealmObjectSchema setNullable(String fieldName, boolean nullable) {
        throw new UnsupportedOperationException();
    }

    @Override
    public boolean isRequired(String fieldName) {
        throw new UnsupportedOperationException();
    }

    @Override
    public boolean isNullable(String fieldName) {
        throw new UnsupportedOperationException();
    }

    @Override
    public boolean isPrimaryKey(String fieldName) {
        throw new UnsupportedOperationException();
    }

    @Override
    public boolean hasPrimaryKey() {
        throw new UnsupportedOperationException();
    }

    @Override
    public String getPrimaryKey() {
        throw new UnsupportedOperationException();
    }

    @Override
    public Set<String> getFieldNames() {
        throw new UnsupportedOperationException();
    }

    @Override
    public OsRealmObjectSchema transform(Function function) {
        throw new UnsupportedOperationException();
    }

    @Override
    public RealmFieldType getFieldType(String fieldName) {
        throw new UnsupportedOperationException();
    }

    @Override
    long[] getColumnIndices(String fieldDescription, RealmFieldType... validColumnTypes) {
        throw new UnsupportedOperationException();
    }

    @Override
    OsRealmObjectSchema add(String name, RealmFieldType type, boolean primary, boolean indexed, boolean required) {
        final Property property = new Property(name, type, primary, indexed, required);
        try {
            nativeAddProperty(nativePtr, property.getNativePtr());
        } finally {
            property.close();
        }
        return this;
    }

    @Override
    OsRealmObjectSchema add(String name, RealmFieldType type, RealmObjectSchema linkedTo) {
        final Property property = new Property(name, type, linkedTo);
        try {
            nativeAddProperty(nativePtr, property.getNativePtr());
        } finally {
            property.close();
        }
        return this;
    }

    long getNativePtr() {
        return nativePtr;
    }

<<<<<<< HEAD
=======
    @Override
    Table getTable() {
        throw new UnsupportedOperationException();
    }

    @Override
    long getAndCheckFieldIndex(String fieldName) {
        throw new UnsupportedOperationException();
    }

    private Set<Property> getProperties() {
        long[] ptrs = nativeGetProperties(nativePtr);
        Set<Property> properties = new LinkedHashSet<>(ptrs.length);
        for (int i = 0; i < ptrs.length; i++) {
            properties.add(new Property(ptrs[i]));
        }
        return properties;
    }

>>>>>>> 196ee58b
    static native long nativeCreateRealmObjectSchema(String className);

    static native void nativeAddProperty(long nativePtr, long nativePropertyPtr);

    static native void nativeClose(long nativePtr);

    static native String nativeGetClassName(long nativePtr);
}<|MERGE_RESOLUTION|>--- conflicted
+++ resolved
@@ -193,8 +193,6 @@
         return nativePtr;
     }
 
-<<<<<<< HEAD
-=======
     @Override
     Table getTable() {
         throw new UnsupportedOperationException();
@@ -205,16 +203,6 @@
         throw new UnsupportedOperationException();
     }
 
-    private Set<Property> getProperties() {
-        long[] ptrs = nativeGetProperties(nativePtr);
-        Set<Property> properties = new LinkedHashSet<>(ptrs.length);
-        for (int i = 0; i < ptrs.length; i++) {
-            properties.add(new Property(ptrs[i]));
-        }
-        return properties;
-    }
-
->>>>>>> 196ee58b
     static native long nativeCreateRealmObjectSchema(String className);
 
     static native void nativeAddProperty(long nativePtr, long nativePropertyPtr);
