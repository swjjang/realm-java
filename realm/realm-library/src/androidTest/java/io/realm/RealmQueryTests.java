/*
 * Copyright 2015 Realm Inc.
 *
 * Licensed under the Apache License, Version 2.0 (the "License");
 * you may not use this file except in compliance with the License.
 * You may obtain a copy of the License at
 *
 * http://www.apache.org/licenses/LICENSE-2.0
 *
 * Unless required by applicable law or agreed to in writing, software
 * distributed under the License is distributed on an "AS IS" BASIS,
 * WITHOUT WARRANTIES OR CONDITIONS OF ANY KIND, either express or implied.
 * See the License for the specific language governing permissions and
 * limitations under the License.
 */

package io.realm;

import android.support.test.runner.AndroidJUnit4;

import org.junit.Ignore;
import org.junit.Test;
import org.junit.runner.RunWith;

import java.lang.reflect.Field;
import java.util.Date;
import java.util.concurrent.CountDownLatch;
import java.util.concurrent.atomic.AtomicInteger;
import java.util.concurrent.atomic.AtomicReference;

import io.realm.entities.AllJavaTypes;
import io.realm.entities.AllTypes;
import io.realm.entities.AnnotationIndexTypes;
import io.realm.entities.CatOwner;
import io.realm.entities.Dog;
import io.realm.entities.NoPrimaryKeyNullTypes;
import io.realm.entities.NonLatinFieldNames;
import io.realm.entities.NullTypes;
import io.realm.entities.Owner;
import io.realm.entities.PrimaryKeyAsBoxedByte;
import io.realm.entities.PrimaryKeyAsBoxedInteger;
import io.realm.entities.PrimaryKeyAsBoxedLong;
import io.realm.entities.PrimaryKeyAsBoxedShort;
import io.realm.entities.PrimaryKeyAsString;
import io.realm.entities.StringOnly;
import io.realm.rule.RunTestInLooperThread;

import static org.junit.Assert.assertEquals;
import static org.junit.Assert.assertFalse;
import static org.junit.Assert.assertNull;
import static org.junit.Assert.assertTrue;
import static org.junit.Assert.fail;


@RunWith(AndroidJUnit4.class)
<<<<<<< HEAD
public class RealmQueryTests extends QueryTests {
=======
public class RealmQueryTests {
    @Rule
    public final TestRealmConfigurationFactory configFactory = new TestRealmConfigurationFactory();
    @Rule
    public final ExpectedException thrown = ExpectedException.none();
    @Rule
    public final RunInLooperThread looperThread = new RunInLooperThread();

    private final static int TEST_DATA_SIZE = 10;
    private final static int TEST_NO_PRIMARY_KEY_NULL_TYPES_SIZE = 200;

    private final static long DECADE_MILLIS = 10 * TimeUnit.DAYS.toMillis(365);

    private Realm realm;

    @Before
    public void setUp() throws Exception {
        RealmConfiguration realmConfig = configFactory.createConfiguration();
        realm = Realm.getInstance(realmConfig);
    }

    @After
    public void tearDown() throws Exception {
        if (realm != null) {
            realm.close();
        }
    }
>>>>>>> 1a164e88

    private void populateTestRealm(Realm testRealm, int dataSize) {
        testRealm.beginTransaction();
        testRealm.deleteAll();
        for (int i = 0; i < dataSize; ++i) {
            AllTypes allTypes = testRealm.createObject(AllTypes.class);
            allTypes.setColumnBoolean((i % 3) == 0);
            allTypes.setColumnBinary(new byte[] {1, 2, 3});
            allTypes.setColumnDate(new Date(DECADE_MILLIS * (i - (dataSize / 2))));
            allTypes.setColumnDouble(Math.PI);
            allTypes.setColumnFloat(1.2345f + i);
            allTypes.setColumnString("test data " + i);
            allTypes.setColumnLong(i);
            NonLatinFieldNames nonLatinFieldNames = testRealm.createObject(NonLatinFieldNames.class);
            nonLatinFieldNames.set델타(i);
            nonLatinFieldNames.setΔέλτα(i);
            nonLatinFieldNames.set베타(1.2345f + i);
            nonLatinFieldNames.setΒήτα(1.2345f + i);

            Dog dog = testRealm.createObject(Dog.class);
            dog.setAge(i);
            dog.setName("test data " + i);
            allTypes.setColumnRealmObject(dog);
        }
        testRealm.commitTransaction();
    }

    private void populateTestRealm() {
        populateTestRealm(realm, TEST_DATA_SIZE);
    }

    private void populateNoPrimaryKeyNullTypesRows(Realm testRealm, int dataSize) {
        testRealm.beginTransaction();
        testRealm.deleteAll();
        for (int i = 0; i < dataSize; ++i) {
            NoPrimaryKeyNullTypes noPrimaryKeyNullTypes = testRealm.createObject(NoPrimaryKeyNullTypes.class);
            noPrimaryKeyNullTypes.setFieldStringNull((i % 3) == 0 ? null : "test data " + i);
            noPrimaryKeyNullTypes.setFieldStringNotNull("test data " + i);
            noPrimaryKeyNullTypes.setFieldBooleanNull((i % 3) == 0 ? null : (i % 3) == 1);
            noPrimaryKeyNullTypes.setFieldBooleanNotNull((i % 3) == 0);
            noPrimaryKeyNullTypes.setFieldByteNull((i % 3) == 0 ? null : (byte) i);
            noPrimaryKeyNullTypes.setFieldByteNotNull((byte) i);
            noPrimaryKeyNullTypes.setFieldShortNull((i % 3) == 0 ? null : (short) i);
            noPrimaryKeyNullTypes.setFieldShortNotNull((short) i);
            noPrimaryKeyNullTypes.setFieldIntegerNull((i % 3) == 0 ? null : i);
            noPrimaryKeyNullTypes.setFieldIntegerNotNull(i);
            noPrimaryKeyNullTypes.setFieldLongNull((i % 3) == 0 ? null : (long) i);
            noPrimaryKeyNullTypes.setFieldLongNotNull((long) i);
            noPrimaryKeyNullTypes.setFieldFloatNull((i % 3) == 0 ? null : 1.2345f + i);
            noPrimaryKeyNullTypes.setFieldFloatNotNull(1.2345f + i);
            noPrimaryKeyNullTypes.setFieldDoubleNull((i % 3) == 0 ? null : Math.PI + i);
            noPrimaryKeyNullTypes.setFieldDoubleNotNull(Math.PI + i);
            noPrimaryKeyNullTypes.setFieldDateNull((i % 3) == 0 ? null : new Date(DECADE_MILLIS * (i - (dataSize / 2))));
            noPrimaryKeyNullTypes.setFieldDateNotNull(new Date(DECADE_MILLIS * (i - (dataSize / 2))));
        }
        testRealm.commitTransaction();
    }

    private void populateNoPrimaryKeyNullTypesRows() {
        populateNoPrimaryKeyNullTypesRows(realm, TEST_NO_PRIMARY_KEY_NULL_TYPES_SIZE);
    }

    private enum ThreadConfinedMethods {
        EQUAL_TO_STRING,
        EQUAL_TO_STRING_WITH_CASE,
        EQUAL_TO_BYTE,
        EQUAL_TO_BYTE_ARRAY,
        EQUAL_TO_SHORT,
        EQUAL_TO_INTEGER,
        EQUAL_TO_LONG,
        EQUAL_TO_DOUBLE,
        EQUAL_TO_FLOAT,
        EQUAL_TO_BOOLEAN,
        EQUAL_TO_DATE,

        IN_STRING,
        IN_STRING_WITH_CASE,
        IN_BYTE,
        IN_SHORT,
        IN_INTEGER,
        IN_LONG,
        IN_DOUBLE,
        IN_FLOAT,
        IN_BOOLEAN,
        IN_DATE,

        NOT_EQUAL_TO_STRING,
        NOT_EQUAL_TO_STRING_WITH_CASE,
        NOT_EQUAL_TO_BYTE,
        NOT_EQUAL_TO_BYTE_ARRAY,
        NOT_EQUAL_TO_SHORT,
        NOT_EQUAL_TO_INTEGER,
        NOT_EQUAL_TO_LONG,
        NOT_EQUAL_TO_DOUBLE,
        NOT_EQUAL_TO_FLOAT,
        NOT_EQUAL_TO_BOOLEAN,
        NOT_EQUAL_TO_DATE,

        GREATER_THAN_INTEGER,
        GREATER_THAN_LONG,
        GREATER_THAN_DOUBLE,
        GREATER_THAN_FLOAT,
        GREATER_THAN_DATE,

        GREATER_THAN_OR_EQUAL_TO_INTEGER,
        GREATER_THAN_OR_EQUAL_TO_LONG,
        GREATER_THAN_OR_EQUAL_TO_DOUBLE,
        GREATER_THAN_OR_EQUAL_TO_FLOAT,
        GREATER_THAN_OR_EQUAL_TO_DATE,

        LESS_THAN_INTEGER,
        LESS_THAN_LONG,
        LESS_THAN_DOUBLE,
        LESS_THAN_FLOAT,
        LESS_THAN_DATE,

        LESS_THAN_OR_EQUAL_TO_INTEGER,
        LESS_THAN_OR_EQUAL_TO_LONG,
        LESS_THAN_OR_EQUAL_TO_DOUBLE,
        LESS_THAN_OR_EQUAL_TO_FLOAT,
        LESS_THAN_OR_EQUAL_TO_DATE,

        BETWEEN_INTEGER,
        BETWEEN_LONG,
        BETWEEN_DOUBLE,
        BETWEEN_FLOAT,
        BETWEEN_DATE,

        CONTAINS_STRING,
        CONTAINS_STRING_WITH_CASE,

        BEGINS_WITH_STRING,
        BEGINS_WITH_STRING_WITH_CASE,

        ENDS_WITH_STRING,
        ENDS_WITH_STRING_WITH_CASE,

        LIKE_STRING,
        LIKE_STRING_WITH_CASE,

        BEGIN_GROUP,
        END_GROUP,
        OR,
        NOT,
        IS_NULL,
        IS_NOT_NULL,
        IS_EMPTY,
        IS_NOT_EMPTY,

        IS_VALID,
        DISTINCT,
        DISTINCT_BY_MULTIPLE_FIELDS,
        DISTINCT_ASYNC,

        SUM,
        AVERAGE,
        MIN,
        MINIMUM_DATE,
        MAX,
        MAXIMUM_DATE,
        COUNT,

        FIND_ALL,
        FIND_ALL_ASYNC,
        FIND_ALL_SORTED,
        FIND_ALL_SORTED_ASYNC,
        FIND_ALL_SORTED_WITH_ORDER,
        FIND_ALL_SORTED_ASYNC_WITH_ORDER,
        FIND_ALL_SORTED_WITH_TWO_ORDERS,
        FIND_ALL_SORTED_ASYNC_WITH_TWO_ORDERS,
        FIND_ALL_SORTED_WITH_MANY_ORDERS,
        FIND_ALL_SORTED_ASYNC_WITH_MANY_ORDERS,

        FIND_FIRST,
        FIND_FIRST_ASYNC,
    }

    private static void callThreadConfinedMethod(RealmQuery<?> query, ThreadConfinedMethods method) {
        switch (method) {
            case EQUAL_TO_STRING:
                query.equalTo(AllJavaTypes.FIELD_STRING, "dummy value");
                break;
            case EQUAL_TO_STRING_WITH_CASE:
                query.equalTo(AllJavaTypes.FIELD_STRING, "dummy value", Case.INSENSITIVE);
                break;
            case EQUAL_TO_BYTE:
                query.equalTo(AllJavaTypes.FIELD_BYTE, (byte) 1);
                break;
            case EQUAL_TO_BYTE_ARRAY:
                query.equalTo(AllJavaTypes.FIELD_BINARY, new byte[] {0, 1, 2});
                break;
            case EQUAL_TO_SHORT:
                query.equalTo(AllJavaTypes.FIELD_SHORT, (short) 1);
                break;
            case EQUAL_TO_INTEGER:
                query.equalTo(AllJavaTypes.FIELD_INT, 1);
                break;
            case EQUAL_TO_LONG:
                query.equalTo(AllJavaTypes.FIELD_LONG, 1L);
                break;
            case EQUAL_TO_DOUBLE:
                query.equalTo(AllJavaTypes.FIELD_DOUBLE, 1D);
                break;
            case EQUAL_TO_FLOAT:
                query.equalTo(AllJavaTypes.FIELD_FLOAT, 1F);
                break;
            case EQUAL_TO_BOOLEAN:
                query.equalTo(AllJavaTypes.FIELD_BOOLEAN, true);
                break;
            case EQUAL_TO_DATE:
                query.equalTo(AllJavaTypes.FIELD_DATE, new Date(0L));
                break;

            case IN_STRING:
                query.in(AllJavaTypes.FIELD_STRING, new String[] {"dummy value1", "dummy value2"});
                break;
            case IN_STRING_WITH_CASE:
                query.in(AllJavaTypes.FIELD_STRING, new String[] {"dummy value1", "dummy value2"}, Case.INSENSITIVE);
                break;
            case IN_BYTE:
                query.in(AllJavaTypes.FIELD_BYTE, new Byte[] {1, 2, 3});
                break;
            case IN_SHORT:
                query.in(AllJavaTypes.FIELD_SHORT, new Short[] {1, 2, 3});
                break;
            case IN_INTEGER:
                query.in(AllJavaTypes.FIELD_INT, new Integer[] {1, 2, 3});
                break;
            case IN_LONG:
                query.in(AllJavaTypes.FIELD_LONG, new Long[] {1L, 2L, 3L});
                break;
            case IN_DOUBLE:
                query.in(AllJavaTypes.FIELD_DOUBLE, new Double[] {1D, 2D, 3D});
                break;
            case IN_FLOAT:
                query.in(AllJavaTypes.FIELD_FLOAT, new Float[] {1F, 2F, 3F});
                break;
            case IN_BOOLEAN:
                query.in(AllJavaTypes.FIELD_BOOLEAN, new Boolean[] {true, false});
                break;
            case IN_DATE:
                query.in(AllJavaTypes.FIELD_DATE, new Date[] {new Date(0L)});
                break;

            case NOT_EQUAL_TO_STRING:
                query.notEqualTo(AllJavaTypes.FIELD_STRING, "dummy value");
                break;
            case NOT_EQUAL_TO_STRING_WITH_CASE:
                query.notEqualTo(AllJavaTypes.FIELD_STRING, "dummy value", Case.INSENSITIVE);
                break;
            case NOT_EQUAL_TO_BYTE:
                query.notEqualTo(AllJavaTypes.FIELD_BYTE, (byte) 1);
                break;
            case NOT_EQUAL_TO_BYTE_ARRAY:
                query.notEqualTo(AllJavaTypes.FIELD_BINARY, new byte[] {1, 2, 3});
                break;
            case NOT_EQUAL_TO_SHORT:
                query.notEqualTo(AllJavaTypes.FIELD_SHORT, (short) 1);
                break;
            case NOT_EQUAL_TO_INTEGER:
                query.notEqualTo(AllJavaTypes.FIELD_INT, 1);
                break;
            case NOT_EQUAL_TO_LONG:
                query.notEqualTo(AllJavaTypes.FIELD_LONG, 1L);
                break;
            case NOT_EQUAL_TO_DOUBLE:
                query.notEqualTo(AllJavaTypes.FIELD_DOUBLE, 1D);
                break;
            case NOT_EQUAL_TO_FLOAT:
                query.notEqualTo(AllJavaTypes.FIELD_FLOAT, 1F);
                break;
            case NOT_EQUAL_TO_BOOLEAN:
                query.notEqualTo(AllJavaTypes.FIELD_BOOLEAN, true);
                break;
            case NOT_EQUAL_TO_DATE:
                query.notEqualTo(AllJavaTypes.FIELD_DATE, new Date(0L));
                break;

            case GREATER_THAN_INTEGER:
                query.greaterThan(AllJavaTypes.FIELD_INT, 1);
                break;
            case GREATER_THAN_LONG:
                query.greaterThan(AllJavaTypes.FIELD_LONG, 1L);
                break;
            case GREATER_THAN_DOUBLE:
                query.greaterThan(AllJavaTypes.FIELD_DOUBLE, 1D);
                break;
            case GREATER_THAN_FLOAT:
                query.greaterThan(AllJavaTypes.FIELD_FLOAT, 1F);
                break;
            case GREATER_THAN_DATE:
                query.greaterThan(AllJavaTypes.FIELD_DATE, new Date(0L));
                break;

            case GREATER_THAN_OR_EQUAL_TO_INTEGER:
                query.greaterThanOrEqualTo(AllJavaTypes.FIELD_INT, 1);
                break;
            case GREATER_THAN_OR_EQUAL_TO_LONG:
                query.greaterThanOrEqualTo(AllJavaTypes.FIELD_LONG, 1L);
                break;
            case GREATER_THAN_OR_EQUAL_TO_DOUBLE:
                query.greaterThanOrEqualTo(AllJavaTypes.FIELD_DOUBLE, 1D);
                break;
            case GREATER_THAN_OR_EQUAL_TO_FLOAT:
                query.greaterThanOrEqualTo(AllJavaTypes.FIELD_FLOAT, 1F);
                break;
            case GREATER_THAN_OR_EQUAL_TO_DATE:
                query.greaterThanOrEqualTo(AllJavaTypes.FIELD_DATE, new Date(0L));
                break;

            case LESS_THAN_INTEGER:
                query.lessThan(AllJavaTypes.FIELD_INT, 1);
                break;
            case LESS_THAN_LONG:
                query.lessThan(AllJavaTypes.FIELD_LONG, 1L);
                break;
            case LESS_THAN_DOUBLE:
                query.lessThan(AllJavaTypes.FIELD_DOUBLE, 1D);
                break;
            case LESS_THAN_FLOAT:
                query.lessThan(AllJavaTypes.FIELD_FLOAT, 1F);
                break;
            case LESS_THAN_DATE:
                query.lessThan(AllJavaTypes.FIELD_DATE, new Date(0L));
                break;

            case LESS_THAN_OR_EQUAL_TO_INTEGER:
                query.lessThanOrEqualTo(AllJavaTypes.FIELD_INT, 1);
                break;
            case LESS_THAN_OR_EQUAL_TO_LONG:
                query.lessThanOrEqualTo(AllJavaTypes.FIELD_LONG, 1L);
                break;
            case LESS_THAN_OR_EQUAL_TO_DOUBLE:
                query.lessThanOrEqualTo(AllJavaTypes.FIELD_DOUBLE, 1D);
                break;
            case LESS_THAN_OR_EQUAL_TO_FLOAT:
                query.lessThanOrEqualTo(AllJavaTypes.FIELD_FLOAT, 1F);
                break;
            case LESS_THAN_OR_EQUAL_TO_DATE:
                query.lessThanOrEqualTo(AllJavaTypes.FIELD_DATE, new Date(0L));
                break;

            case BETWEEN_INTEGER:
                query.between(AllJavaTypes.FIELD_INT, 1, 100);
                break;
            case BETWEEN_LONG:
                query.between(AllJavaTypes.FIELD_LONG, 1L, 100L);
                break;
            case BETWEEN_DOUBLE:
                query.between(AllJavaTypes.FIELD_DOUBLE, 1D, 100D);
                break;
            case BETWEEN_FLOAT:
                query.between(AllJavaTypes.FIELD_FLOAT, 1F, 100F);
                break;
            case BETWEEN_DATE:
                query.between(AllJavaTypes.FIELD_DATE, new Date(0L), new Date(10000L));
                break;

            case CONTAINS_STRING:
                query.contains(AllJavaTypes.FIELD_STRING, "dummy value");
                break;
            case CONTAINS_STRING_WITH_CASE:
                query.contains(AllJavaTypes.FIELD_STRING, "dummy value", Case.INSENSITIVE);
                break;

            case BEGINS_WITH_STRING:
                query.beginsWith(AllJavaTypes.FIELD_STRING, "dummy value");
                break;
            case BEGINS_WITH_STRING_WITH_CASE:
                query.beginsWith(AllJavaTypes.FIELD_STRING, "dummy value", Case.INSENSITIVE);
                break;

            case ENDS_WITH_STRING:
                query.endsWith(AllJavaTypes.FIELD_STRING, "dummy value");
                break;
            case ENDS_WITH_STRING_WITH_CASE:
                query.endsWith(AllJavaTypes.FIELD_STRING, "dummy value", Case.INSENSITIVE);
                break;

            case LIKE_STRING:
                query.like(AllJavaTypes.FIELD_STRING, "dummy value");
                break;
            case LIKE_STRING_WITH_CASE:
                query.like(AllJavaTypes.FIELD_STRING, "dummy value", Case.INSENSITIVE);
                break;

            case BEGIN_GROUP:
                query.beginGroup();
                break;
            case END_GROUP:
                query.endGroup();
                break;
            case OR:
                query.or();
                break;
            case NOT:
                query.not();
                break;
            case IS_NULL:
                query.isNull(AllJavaTypes.FIELD_DATE);
                break;
            case IS_NOT_NULL:
                query.isNotNull(AllJavaTypes.FIELD_DATE);
                break;
            case IS_EMPTY:
                query.isEmpty(AllJavaTypes.FIELD_STRING);
                break;
            case IS_NOT_EMPTY:
                query.isNotEmpty(AllJavaTypes.FIELD_STRING);
                break;

            case IS_VALID:
                query.isValid();
                break;
            case DISTINCT:
                query.distinct(AllJavaTypes.FIELD_STRING);
                break;
            case DISTINCT_BY_MULTIPLE_FIELDS:
                query.distinct(AllJavaTypes.FIELD_STRING, AllJavaTypes.FIELD_ID);
                break;
            case DISTINCT_ASYNC:
                query.distinctAsync(AllJavaTypes.FIELD_STRING);
                break;

            case SUM:
                query.sum(AllJavaTypes.FIELD_INT);
                break;
            case AVERAGE:
                query.average(AllJavaTypes.FIELD_INT);
                break;
            case MIN:
                query.min(AllJavaTypes.FIELD_INT);
                break;
            case MINIMUM_DATE:
                query.minimumDate(AllJavaTypes.FIELD_INT);
                break;
            case MAX:
                query.max(AllJavaTypes.FIELD_INT);
                break;
            case MAXIMUM_DATE:
                query.maximumDate(AllJavaTypes.FIELD_INT);
                break;
            case COUNT:
                query.count();
                break;

            case FIND_ALL:
                query.findAll();
                break;
            case FIND_ALL_ASYNC:
                query.findAllAsync();
                break;
            case FIND_ALL_SORTED:
                query.findAllSorted(AllJavaTypes.FIELD_STRING);
                break;
            case FIND_ALL_SORTED_ASYNC:
                query.findAllSortedAsync(AllJavaTypes.FIELD_STRING);
                break;
            case FIND_ALL_SORTED_WITH_ORDER:
                query.findAllSorted(AllJavaTypes.FIELD_STRING, Sort.DESCENDING);
                break;
            case FIND_ALL_SORTED_ASYNC_WITH_ORDER:
                query.findAllSortedAsync(AllJavaTypes.FIELD_STRING, Sort.DESCENDING);
                break;
            case FIND_ALL_SORTED_WITH_TWO_ORDERS:
                query.findAllSorted(AllJavaTypes.FIELD_STRING, Sort.DESCENDING, AllJavaTypes.FIELD_ID, Sort.DESCENDING);
                break;
            case FIND_ALL_SORTED_ASYNC_WITH_TWO_ORDERS:
                query.findAllSortedAsync(AllJavaTypes.FIELD_STRING, Sort.DESCENDING, AllJavaTypes.FIELD_ID, Sort.DESCENDING);
                break;
            case FIND_ALL_SORTED_WITH_MANY_ORDERS:
                query.findAllSorted(new String[] {AllJavaTypes.FIELD_STRING, AllJavaTypes.FIELD_ID}, new Sort[] {Sort.DESCENDING, Sort.DESCENDING});
                break;
            case FIND_ALL_SORTED_ASYNC_WITH_MANY_ORDERS:
                query.findAllSortedAsync(new String[] {AllJavaTypes.FIELD_STRING, AllJavaTypes.FIELD_ID}, new Sort[] {Sort.DESCENDING, Sort.DESCENDING});
                break;

            case FIND_FIRST:
                query.findFirst();
                break;
            case FIND_FIRST_ASYNC:
                query.findFirstAsync();
                break;

            default:
                throw new AssertionError("missing case for " + method);
        }
    }

    @Test
    public void callThreadConfinedMethodsFromWrongThread() throws Throwable {
        final RealmQuery<AllJavaTypes> query = realm.where(AllJavaTypes.class);

        final AtomicReference<Throwable> throwableFromThread = new AtomicReference<Throwable>();
        final CountDownLatch testFinished = new CountDownLatch(1);

        final String expectedMessage;
        //noinspection TryWithIdenticalCatches
        try {
            final Field expectedMessageField = BaseRealm.class.getDeclaredField("INCORRECT_THREAD_MESSAGE");
            expectedMessageField.setAccessible(true);
            expectedMessage = (String) expectedMessageField.get(null);
        } catch (NoSuchFieldException e) {
            throw new AssertionError(e);
        } catch (IllegalAccessException e) {
            throw new AssertionError(e);
        }

        final Thread thread = new Thread("callThreadConfinedMethodsFromWrongThread") {
            @Override
            public void run() {
                try {
                    for (ThreadConfinedMethods method : ThreadConfinedMethods.values()) {
                        try {
                            callThreadConfinedMethod(query, method);
                            fail("IllegalStateException must be thrown.");
                        } catch (Throwable e) {
                            if (e instanceof IllegalStateException && expectedMessage.equals(e.getMessage())) {
                                // expected exception
                                continue;
                            }
                            throwableFromThread.set(e);
                            return;
                        }
                    }
                } finally {
                    testFinished.countDown();
                }
            }
        };
        thread.start();

        TestHelper.awaitOrFail(testFinished);
        final Throwable throwable = throwableFromThread.get();
        if (throwable != null) {
            throw throwable;
        }
    }

    @Test
    public void between() {
        final int TEST_OBJECTS_COUNT = 200;
        populateTestRealm(realm, TEST_OBJECTS_COUNT);

        RealmResults<AllTypes> resultList = realm.where(AllTypes.class)
                .between(AllTypes.FIELD_LONG, 0, 9).findAll();
        assertEquals(10, resultList.size());

        resultList = realm.where(AllTypes.class).beginsWith(AllTypes.FIELD_STRING, "test data ").findAll();
        assertEquals(TEST_OBJECTS_COUNT, resultList.size());

        resultList = realm.where(AllTypes.class).beginsWith(AllTypes.FIELD_STRING, "test data 1")
                .between(AllTypes.FIELD_LONG, 2, 20).findAll();
        assertEquals(10, resultList.size());

        resultList = realm.where(AllTypes.class).between(AllTypes.FIELD_LONG, 2, 20)
                .beginsWith(AllTypes.FIELD_STRING, "test data 1").findAll();
        assertEquals(10, resultList.size());

        assertEquals(51, realm.where(AllTypes.class).between(AllTypes.FIELD_DATE,
                new Date(0),
                new Date(DECADE_MILLIS * 50)).count());
    }

    @Test
    public void greaterThan() {
        final int TEST_OBJECTS_COUNT = 200;
        populateTestRealm(realm, TEST_OBJECTS_COUNT);

        RealmResults<AllTypes> resultList = realm.where(AllTypes.class)
                .greaterThan(AllTypes.FIELD_FLOAT, 10.2345f).findAll();
        assertEquals(TEST_OBJECTS_COUNT - 10, resultList.size());

        resultList = realm.where(AllTypes.class).beginsWith(AllTypes.FIELD_STRING, "test data 1")
                .greaterThan(AllTypes.FIELD_FLOAT, 150.2345f).findAll();
        assertEquals(TEST_OBJECTS_COUNT - 150, resultList.size());

        RealmQuery<AllTypes> query = realm.where(AllTypes.class).greaterThan(AllTypes.FIELD_FLOAT, 11.2345f);
        resultList = query.between(AllTypes.FIELD_LONG, 1, 20).findAll();
        assertEquals(10, resultList.size());
    }

    @Test
    public void greaterThan_date() {
        final int TEST_OBJECTS_COUNT = 200;
        populateTestRealm(realm, TEST_OBJECTS_COUNT);

        RealmResults<AllTypes> resultList;
        resultList = realm.where(AllTypes.class).greaterThan(AllTypes.FIELD_DATE, new Date(Long.MIN_VALUE)).findAll();
        assertEquals(TEST_OBJECTS_COUNT, resultList.size());
        resultList = realm.where(AllTypes.class).greaterThan(AllTypes.FIELD_DATE, new Date(DECADE_MILLIS * -80)).findAll();
        assertEquals(179, resultList.size());
        resultList = realm.where(AllTypes.class).greaterThan(AllTypes.FIELD_DATE, new Date(0)).findAll();
        assertEquals(TEST_OBJECTS_COUNT / 2 - 1, resultList.size());
        resultList = realm.where(AllTypes.class).greaterThan(AllTypes.FIELD_DATE, new Date(DECADE_MILLIS * 80)).findAll();
        assertEquals(19, resultList.size());
        resultList = realm.where(AllTypes.class).greaterThan(AllTypes.FIELD_DATE, new Date(Long.MAX_VALUE)).findAll();
        assertEquals(0, resultList.size());
    }


    @Test
    public void greaterThanOrEqualTo() {
        final int TEST_OBJECTS_COUNT = 200;
        populateTestRealm(realm, TEST_OBJECTS_COUNT);

        RealmResults<AllTypes> resultList = realm.where(AllTypes.class)
                .greaterThanOrEqualTo(AllTypes.FIELD_FLOAT, 10.2345f).findAll();
        assertEquals(TEST_OBJECTS_COUNT - 9, resultList.size());

        resultList = realm.where(AllTypes.class).beginsWith(AllTypes.FIELD_STRING, "test data 1")
                .greaterThanOrEqualTo(AllTypes.FIELD_FLOAT, 50.2345f).findAll();
        assertEquals(TEST_OBJECTS_COUNT - 100, resultList.size());

        RealmQuery<AllTypes> query = realm.where(AllTypes.class)
                .greaterThanOrEqualTo(AllTypes.FIELD_FLOAT, 11.2345f);
        query = query.between(AllTypes.FIELD_LONG, 1, 20);

        resultList = query.beginsWith(AllTypes.FIELD_STRING, "test data 15").findAll();
        assertEquals(1, resultList.size());
    }

    @Test
    public void greaterThanOrEqualTo_date() {
        final int TEST_OBJECTS_COUNT = 200;
        populateTestRealm(realm, TEST_OBJECTS_COUNT);

        RealmResults<AllTypes> resultList;
        resultList = realm.where(AllTypes.class).greaterThanOrEqualTo(AllTypes.FIELD_DATE, new Date(Long.MIN_VALUE)).findAll();
        assertEquals(TEST_OBJECTS_COUNT, resultList.size());
        resultList = realm.where(AllTypes.class).greaterThanOrEqualTo(AllTypes.FIELD_DATE, new Date(DECADE_MILLIS * -80)).findAll();
        assertEquals(180, resultList.size());
        resultList = realm.where(AllTypes.class).greaterThanOrEqualTo(AllTypes.FIELD_DATE, new Date(0)).findAll();
        assertEquals(TEST_OBJECTS_COUNT / 2, resultList.size());
        resultList = realm.where(AllTypes.class).greaterThanOrEqualTo(AllTypes.FIELD_DATE, new Date(DECADE_MILLIS * 80)).findAll();
        assertEquals(20, resultList.size());
        resultList = realm.where(AllTypes.class).greaterThanOrEqualTo(AllTypes.FIELD_DATE, new Date(Long.MAX_VALUE)).findAll();
        assertEquals(0, resultList.size());
    }

    @Test
    public void or() {
        populateTestRealm(realm, 200);

        RealmQuery<AllTypes> query = realm.where(AllTypes.class).equalTo(AllTypes.FIELD_FLOAT, 31.2345f);
        RealmResults<AllTypes> resultList = query.or().between(AllTypes.FIELD_LONG, 1, 20).findAll();
        assertEquals(21, resultList.size());

        resultList = query.or().equalTo(AllTypes.FIELD_STRING, "test data 15").findAll();
        assertEquals(21, resultList.size());

        resultList = query.or().equalTo(AllTypes.FIELD_STRING, "test data 117").findAll();
        assertEquals(22, resultList.size());
    }

    @Test(expected = UnsupportedOperationException.class)
    public void or_missingFilters() {
        realm.where(AllTypes.class).or().findAll();
    }

    @Test(expected = UnsupportedOperationException.class)
    public void or_missingFilterBefore() {
        realm.where(AllTypes.class).or().equalTo(AllTypes.FIELD_FLOAT, 31.2345f).findAll();
    }

    @Test(expected = UnsupportedOperationException.class)
    public void or_missingFilterAfter() {
        realm.where(AllTypes.class).or().equalTo(AllTypes.FIELD_FLOAT, 31.2345f).findAll();
    }

    @Test
    public void not() {
        populateTestRealm(); // create TEST_DATA_SIZE objects

        // Only one object with value 5 -> TEST_DATA_SIZE-1 object with value "not 5".
        RealmResults<AllTypes> list1 = realm.where(AllTypes.class).not().equalTo(AllTypes.FIELD_LONG, 5).findAll();
        assertEquals(TEST_DATA_SIZE - 1, list1.size());

        // not().greater() and lessThenOrEqual() must be the same.
        RealmResults<AllTypes> list2 = realm.where(AllTypes.class).not().greaterThan(AllTypes.FIELD_LONG, 5).findAll();
        RealmResults<AllTypes> list3 = realm.where(AllTypes.class).lessThanOrEqualTo(AllTypes.FIELD_LONG, 5).findAll();
        assertEquals(list2.size(), list3.size());
        for (int i = 0; i < list2.size(); i++) {
            assertEquals(list2.get(i).getColumnLong(), list3.get(i).getColumnLong());
        }

        // excepted result: 0, 1, 2, 5
        long expected[] = {0, 1, 2, 5};
        RealmResults<AllTypes> list4 = realm.where(AllTypes.class)
                .equalTo(AllTypes.FIELD_LONG, 5)
                .or()
                .not().beginGroup()
                .greaterThan(AllTypes.FIELD_LONG, 2)
                .endGroup()
                .findAll();
        assertEquals(4, list4.size());
        for (int i = 0; i < list4.size(); i++) {
            assertEquals(expected[i], list4.get(i).getColumnLong());
        }
    }

    @Test(expected = UnsupportedOperationException.class)
    public void not_aloneThrows() {
        // a not() alone must fail
        realm.where(AllTypes.class).not().findAll();
    }

    @Test
    public void and_implicit() {
        populateTestRealm(realm, 200);

        RealmQuery<AllTypes> query = realm.where(AllTypes.class).equalTo(AllTypes.FIELD_FLOAT, 31.2345f);
        RealmResults<AllTypes> resultList = query.between(AllTypes.FIELD_LONG, 1, 10).findAll();
        assertEquals(0, resultList.size());

        query = realm.where(AllTypes.class).equalTo(AllTypes.FIELD_FLOAT, 81.2345f);
        resultList = query.between(AllTypes.FIELD_LONG, 1, 100).findAll();
        assertEquals(1, resultList.size());
    }

    @Test
    public void lessThan() {
        final int TEST_OBJECTS_COUNT = 200;
        populateTestRealm(realm, TEST_OBJECTS_COUNT);

        RealmResults<AllTypes> resultList = realm.where(AllTypes.class).
                lessThan(AllTypes.FIELD_FLOAT, 31.2345f).findAll();
        assertEquals(30, resultList.size());
        RealmQuery<AllTypes> query = realm.where(AllTypes.class).lessThan(AllTypes.FIELD_FLOAT, 31.2345f);
        resultList = query.between(AllTypes.FIELD_LONG, 1, 10).findAll();
        assertEquals(10, resultList.size());
    }

    @Test
    public void lessThan_Date() {
        final int TEST_OBJECTS_COUNT = 200;
        populateTestRealm(realm, TEST_OBJECTS_COUNT);

        RealmResults<AllTypes> resultList;
        resultList = realm.where(AllTypes.class).lessThan(AllTypes.FIELD_DATE, new Date(Long.MIN_VALUE)).findAll();
        assertEquals(0, resultList.size());
        resultList = realm.where(AllTypes.class).lessThan(AllTypes.FIELD_DATE, new Date(DECADE_MILLIS * -80)).findAll();
        assertEquals(20, resultList.size());
        resultList = realm.where(AllTypes.class).lessThan(AllTypes.FIELD_DATE, new Date(0)).findAll();
        assertEquals(TEST_OBJECTS_COUNT / 2, resultList.size());
        resultList = realm.where(AllTypes.class).lessThan(AllTypes.FIELD_DATE, new Date(DECADE_MILLIS * 80)).findAll();
        assertEquals(180, resultList.size());
        resultList = realm.where(AllTypes.class).lessThan(AllTypes.FIELD_DATE, new Date(Long.MAX_VALUE)).findAll();
        assertEquals(TEST_OBJECTS_COUNT, resultList.size());
    }

    @Test
    public void lessThanOrEqualTo() {
        final int TEST_OBJECTS_COUNT = 200;
        populateTestRealm(realm, TEST_OBJECTS_COUNT);

        RealmResults<AllTypes> resultList = realm.where(AllTypes.class)
                .lessThanOrEqualTo(AllTypes.FIELD_FLOAT, 31.2345f).findAll();
        assertEquals(31, resultList.size());
        resultList = realm.where(AllTypes.class).lessThanOrEqualTo(AllTypes.FIELD_FLOAT, 31.2345f)
                .between(AllTypes.FIELD_LONG, 11, 20).findAll();
        assertEquals(10, resultList.size());
    }

    @Test
    public void lessThanOrEqualTo_date() {
        final int TEST_OBJECTS_COUNT = 200;
        populateTestRealm(realm, TEST_OBJECTS_COUNT);

        RealmResults<AllTypes> resultList;
        resultList = realm.where(AllTypes.class).lessThanOrEqualTo(AllTypes.FIELD_DATE, new Date(Long.MIN_VALUE)).findAll();
        assertEquals(0, resultList.size());
        resultList = realm.where(AllTypes.class).lessThanOrEqualTo(AllTypes.FIELD_DATE, new Date(DECADE_MILLIS * -80)).findAll();
        assertEquals(21, resultList.size());
        resultList = realm.where(AllTypes.class).lessThanOrEqualTo(AllTypes.FIELD_DATE, new Date(0)).findAll();
        assertEquals(TEST_OBJECTS_COUNT / 2 + 1, resultList.size());
        resultList = realm.where(AllTypes.class).lessThanOrEqualTo(AllTypes.FIELD_DATE, new Date(DECADE_MILLIS * 80)).findAll();
        assertEquals(181, resultList.size());
        resultList = realm.where(AllTypes.class).lessThanOrEqualTo(AllTypes.FIELD_DATE, new Date(Long.MAX_VALUE)).findAll();
        assertEquals(TEST_OBJECTS_COUNT, resultList.size());
    }

    @Test
    public void equalTo() {
        populateTestRealm(realm, 200);

        RealmResults<AllTypes> resultList = realm.where(AllTypes.class)
                .equalTo(AllTypes.FIELD_FLOAT, 31.2345f).findAll();
        assertEquals(1, resultList.size());
        resultList = realm.where(AllTypes.class).greaterThan(AllTypes.FIELD_FLOAT, 11.0f)
                .equalTo(AllTypes.FIELD_LONG, 10).findAll();
        assertEquals(1, resultList.size());
        resultList = realm.where(AllTypes.class).greaterThan(AllTypes.FIELD_FLOAT, 11.0f)
                .equalTo(AllTypes.FIELD_LONG, 1).findAll();
        assertEquals(0, resultList.size());
    }

    @Test
    public void equalTo_date() {
        final int TEST_OBJECTS_COUNT = 200;
        populateTestRealm(realm, TEST_OBJECTS_COUNT);

        RealmResults<AllTypes> resultList;
        resultList = realm.where(AllTypes.class).equalTo(AllTypes.FIELD_DATE, new Date(Long.MIN_VALUE)).findAll();
        assertEquals(0, resultList.size());
        resultList = realm.where(AllTypes.class).equalTo(AllTypes.FIELD_DATE, new Date(DECADE_MILLIS * -80)).findAll();
        assertEquals(1, resultList.size());
        resultList = realm.where(AllTypes.class).equalTo(AllTypes.FIELD_DATE, new Date(0)).findAll();
        assertEquals(1, resultList.size());
        resultList = realm.where(AllTypes.class).equalTo(AllTypes.FIELD_DATE, new Date(DECADE_MILLIS * 80)).findAll();
        assertEquals(1, resultList.size());
        resultList = realm.where(AllTypes.class).equalTo(AllTypes.FIELD_DATE, new Date(Long.MAX_VALUE)).findAll();
        assertEquals(0, resultList.size());
    }

    @Test
    public void equalTo_nonLatinCharacters() {
        populateTestRealm(realm, 200);

        RealmResults<NonLatinFieldNames> resultList = realm.where(NonLatinFieldNames.class)
                .equalTo(NonLatinFieldNames.FIELD_LONG_KOREAN_CHAR, 13).findAll();
        assertEquals(1, resultList.size());
        resultList = realm.where(NonLatinFieldNames.class)
                .greaterThan(NonLatinFieldNames.FIELD_FLOAT_KOREAN_CHAR, 11.0f)
                .equalTo(NonLatinFieldNames.FIELD_LONG_KOREAN_CHAR, 10).findAll();
        assertEquals(1, resultList.size());
        resultList = realm.where(NonLatinFieldNames.class)
                .greaterThan(NonLatinFieldNames.FIELD_FLOAT_KOREAN_CHAR, 11.0f)
                .equalTo(NonLatinFieldNames.FIELD_LONG_KOREAN_CHAR, 1).findAll();
        assertEquals(0, resultList.size());

        resultList = realm.where(NonLatinFieldNames.class)
                .equalTo(NonLatinFieldNames.FIELD_LONG_GREEK_CHAR, 13).findAll();
        assertEquals(1, resultList.size());
        resultList = realm.where(NonLatinFieldNames.class)
                .greaterThan(NonLatinFieldNames.FIELD_FLOAT_GREEK_CHAR, 11.0f)
                .equalTo(NonLatinFieldNames.FIELD_LONG_GREEK_CHAR, 10).findAll();
        assertEquals(1, resultList.size());
        resultList = realm.where(NonLatinFieldNames.class)
                .greaterThan(NonLatinFieldNames.FIELD_FLOAT_GREEK_CHAR, 11.0f)
                .equalTo(NonLatinFieldNames.FIELD_LONG_GREEK_CHAR, 1).findAll();
        assertEquals(0, resultList.size());
    }

    private void doTestForInString(String targetField) {
        populateNoPrimaryKeyNullTypesRows();
        try {
            realm.where(NoPrimaryKeyNullTypes.class).in(targetField, (String[]) null).findAll();
            fail();
        } catch (IllegalArgumentException ignored) {
        }
        try {
            realm.where(NoPrimaryKeyNullTypes.class).in(targetField, new String[] {}).findAll();
            fail();
        } catch (IllegalArgumentException ignored) {
        }
        RealmResults<NoPrimaryKeyNullTypes> resultList = realm.where(NoPrimaryKeyNullTypes.class).in(targetField, new String[] {"test data 14"}).findAll();
        assertEquals(1, resultList.size());
        resultList = realm.where(NoPrimaryKeyNullTypes.class).in(targetField, new String[] {"test data 14", "test data 118", "test data 31", "test data 199"}).findAll();
        assertEquals(4, resultList.size());
        resultList = realm.where(NoPrimaryKeyNullTypes.class).in(targetField, new String[] {"TEST data 14", "test data 118", "test data 31", "test DATA 199"}, Case.INSENSITIVE).findAll();
        assertEquals(4, resultList.size());
        resultList = realm.where(NoPrimaryKeyNullTypes.class).not().in(targetField, new String[] {"TEST data 14", "test data 118", "test data 31", "test DATA 199"}, Case.INSENSITIVE).findAll();
        assertEquals(196, resultList.size());
        resultList = realm.where(NoPrimaryKeyNullTypes.class).not().in(targetField, new String[] {"TEST data 14", "test data 118", "test data 31", "test DATA 199"}, Case.INSENSITIVE).findAll();
        assertEquals(196, resultList.size());
    }

    private void doTestForInBoolean(String targetField, int expected1, int expected2, int expected3, int expected4) {
        populateNoPrimaryKeyNullTypesRows();
        try {
            realm.where(NoPrimaryKeyNullTypes.class).in(targetField, (Boolean[]) null).findAll();
            fail();
        } catch (IllegalArgumentException ignored) {
        }
        try {
            realm.where(NoPrimaryKeyNullTypes.class).in(targetField, new Boolean[] {}).findAll();
            fail();
        } catch (IllegalArgumentException ignored) {
        }
        RealmResults<NoPrimaryKeyNullTypes> resultList = realm.where(NoPrimaryKeyNullTypes.class).in(targetField, new Boolean[] {false}).findAll();
        assertEquals(expected1, resultList.size());
        resultList = realm.where(NoPrimaryKeyNullTypes.class).in(targetField, new Boolean[] {true}).findAll();
        assertEquals(expected2, resultList.size());
        resultList = realm.where(NoPrimaryKeyNullTypes.class).in(targetField, new Boolean[] {true, false}).findAll();
        assertEquals(expected3, resultList.size());
        resultList = realm.where(NoPrimaryKeyNullTypes.class).not().in(targetField, new Boolean[] {true, false}).findAll();
        assertEquals(expected4, resultList.size());
    }

    private void doTestForInDate(String targetField) {
        populateNoPrimaryKeyNullTypesRows();
        try {
            realm.where(NoPrimaryKeyNullTypes.class).in(targetField, (Date[]) null).findAll();
            fail();
        } catch (IllegalArgumentException ignored) {
        }
        try {
            realm.where(NoPrimaryKeyNullTypes.class).in(targetField, new Date[] {}).findAll();
            fail();
        } catch (IllegalArgumentException ignored) {
        }
        RealmResults<NoPrimaryKeyNullTypes> resultList = realm.where(NoPrimaryKeyNullTypes.class).in(targetField, new Date[] {new Date(DECADE_MILLIS * -80)}).findAll();
        assertEquals(1, resultList.size());
        resultList = realm.where(NoPrimaryKeyNullTypes.class).in(targetField, new Date[] {new Date(0)}).findAll();
        assertEquals(1, resultList.size());
        resultList = realm.where(NoPrimaryKeyNullTypes.class).in(targetField, new Date[] {new Date(DECADE_MILLIS * -80), new Date(0)}).findAll();
        assertEquals(2, resultList.size());
        resultList = realm.where(NoPrimaryKeyNullTypes.class).not().in(targetField, new Date[] {new Date(DECADE_MILLIS * -80), new Date(0)}).findAll();
        assertEquals(198, resultList.size());
    }

    private void doTestForInDouble(String targetField) {
        populateNoPrimaryKeyNullTypesRows();
        try {
            realm.where(NoPrimaryKeyNullTypes.class).in(targetField, (Double[]) null).findAll();
            fail();
        } catch (IllegalArgumentException ignored) {
        }
        try {
            realm.where(NoPrimaryKeyNullTypes.class).in(targetField, new Double[] {}).findAll();
            fail();
        } catch (IllegalArgumentException ignored) {
        }
        RealmResults<NoPrimaryKeyNullTypes> resultList = realm.where(NoPrimaryKeyNullTypes.class).in(targetField, new Double[] {Math.PI + 1}).findAll();
        assertEquals(1, resultList.size());
        resultList = realm.where(NoPrimaryKeyNullTypes.class).in(targetField, new Double[] {Math.PI + 2}).findAll();
        assertEquals(1, resultList.size());
        resultList = realm.where(NoPrimaryKeyNullTypes.class).in(targetField, new Double[] {Math.PI + 1, Math.PI + 2}).findAll();
        assertEquals(2, resultList.size());
        resultList = realm.where(NoPrimaryKeyNullTypes.class).not().in(targetField, new Double[] {Math.PI + 1, Math.PI + 2}).findAll();
        assertEquals(198, resultList.size());
    }

    private void doTestForInFloat(String targetField) {
        populateNoPrimaryKeyNullTypesRows();
        try {
            realm.where(NoPrimaryKeyNullTypes.class).in(targetField, (Float[]) null).findAll();
            fail();
        } catch (IllegalArgumentException ignored) {
        }
        try {
            realm.where(NoPrimaryKeyNullTypes.class).in(targetField, new Float[] {}).findAll();
            fail();
        } catch (IllegalArgumentException ignored) {
        }
        RealmResults<NoPrimaryKeyNullTypes> resultList = realm.where(NoPrimaryKeyNullTypes.class).in(targetField, new Float[] {1.2345f + 1}).findAll();
        assertEquals(1, resultList.size());
        resultList = realm.where(NoPrimaryKeyNullTypes.class).in(targetField, new Float[] {1.2345f + 2}).findAll();
        assertEquals(1, resultList.size());
        resultList = realm.where(NoPrimaryKeyNullTypes.class).in(targetField, new Float[] {1.2345f + 1, 1.2345f + 2}).findAll();
        assertEquals(2, resultList.size());
        resultList = realm.where(NoPrimaryKeyNullTypes.class).not().in(targetField, new Float[] {1.2345f + 1, 1.2345f + 2}).findAll();
        assertEquals(198, resultList.size());
    }

    private void doTestForInByte(String targetField) {
        populateNoPrimaryKeyNullTypesRows();
        try {
            realm.where(NoPrimaryKeyNullTypes.class).in(targetField, (Byte[]) null).findAll();
            fail();
        } catch (IllegalArgumentException ignored) {
        }
        try {
            realm.where(NoPrimaryKeyNullTypes.class).in(targetField, new Byte[] {}).findAll();
            fail();
        } catch (IllegalArgumentException ignored) {
        }
        RealmResults<NoPrimaryKeyNullTypes> resultList = realm.where(NoPrimaryKeyNullTypes.class).in(targetField, new Byte[] {11}).findAll();
        assertEquals(1, resultList.size());
        resultList = realm.where(NoPrimaryKeyNullTypes.class).in(targetField, new Byte[] {13}).findAll();
        assertEquals(1, resultList.size());
        resultList = realm.where(NoPrimaryKeyNullTypes.class).in(targetField, new Byte[] {11, 13, 16, 98}).findAll();
        assertEquals(4, resultList.size());
        resultList = realm.where(NoPrimaryKeyNullTypes.class).not().in(targetField, new Byte[] {11, 13, 16, 98}).findAll();
        assertEquals(196, resultList.size());
    }

    private void doTestForInShort(String targetField) {
        populateNoPrimaryKeyNullTypesRows();
        try {
            realm.where(NoPrimaryKeyNullTypes.class).in(targetField, (Short[]) null).findAll();
            fail();
        } catch (IllegalArgumentException ignored) {
        }
        try {
            realm.where(NoPrimaryKeyNullTypes.class).in(targetField, new Short[] {}).findAll();
            fail();
        } catch (IllegalArgumentException ignored) {
        }
        RealmResults<NoPrimaryKeyNullTypes> resultList = realm.where(NoPrimaryKeyNullTypes.class).in(targetField, new Short[] {11}).findAll();
        assertEquals(1, resultList.size());
        resultList = realm.where(NoPrimaryKeyNullTypes.class).in(targetField, new Short[] {4}).findAll();
        assertEquals(1, resultList.size());
        resultList = realm.where(NoPrimaryKeyNullTypes.class).in(targetField, new Short[] {2, 4, 5, 8}).findAll();
        assertEquals(4, resultList.size());
        resultList = realm.where(NoPrimaryKeyNullTypes.class).not().in(targetField, new Short[] {2, 4, 5, 8}).findAll();
        assertEquals(196, resultList.size());
    }

    private void doTestForInInteger(String targetField) {
        populateNoPrimaryKeyNullTypesRows();
        try {
            realm.where(NoPrimaryKeyNullTypes.class).in(targetField, (Integer[]) null).findAll();
            fail();
        } catch (IllegalArgumentException ignored) {
        }
        try {
            realm.where(NoPrimaryKeyNullTypes.class).in(targetField, new Integer[] {}).findAll();
            fail();
        } catch (IllegalArgumentException ignored) {
        }
        RealmResults<NoPrimaryKeyNullTypes> resultList = realm.where(NoPrimaryKeyNullTypes.class).in(targetField, new Integer[] {11}).findAll();
        assertEquals(1, resultList.size());
        resultList = realm.where(NoPrimaryKeyNullTypes.class).in(targetField, new Integer[] {1}).findAll();
        assertEquals(1, resultList.size());
        resultList = realm.where(NoPrimaryKeyNullTypes.class).in(targetField, new Integer[] {1, 2, 4, 5}).findAll();
        assertEquals(4, resultList.size());
        resultList = realm.where(NoPrimaryKeyNullTypes.class).not().in(targetField, new Integer[] {1, 2, 4, 5}).findAll();
        assertEquals(196, resultList.size());
    }

    private void doTestForInLong(String targetField) {
        populateNoPrimaryKeyNullTypesRows();
        try {
            realm.where(NoPrimaryKeyNullTypes.class).in(targetField, (Long[]) null).findAll();
            fail();
        } catch (IllegalArgumentException ignored) {
        }
        try {
            realm.where(NoPrimaryKeyNullTypes.class).in(targetField, new Long[] {}).findAll();
            fail();
        } catch (IllegalArgumentException ignored) {
        }
        RealmResults<NoPrimaryKeyNullTypes> resultList = realm.where(NoPrimaryKeyNullTypes.class).in(targetField, new Long[] {11l}).findAll();
        assertEquals(1, resultList.size());
        resultList = realm.where(NoPrimaryKeyNullTypes.class).in(targetField, new Long[] {13l}).findAll();
        assertEquals(1, resultList.size());
        resultList = realm.where(NoPrimaryKeyNullTypes.class).in(targetField, new Long[] {13l, 14l, 16l, 98l}).findAll();
        assertEquals(4, resultList.size());
        resultList = realm.where(NoPrimaryKeyNullTypes.class).not().in(targetField, new Long[] {13l, 14l, 16l, 98l}).findAll();
        assertEquals(196, resultList.size());
    }

    @Test
    public void in_stringNotNull() {
        doTestForInString(NoPrimaryKeyNullTypes.FIELD_STRING_NOT_NULL);
        try {
            realm.where(NoPrimaryKeyNullTypes.class).not().in(NoPrimaryKeyNullTypes.FIELD_STRING_NOT_NULL, new String[] {"TEST data 14", "test data 118", null, "test DATA 199"}, Case.INSENSITIVE).findAll();
            fail();
        } catch (IllegalArgumentException ignored) {
        }
    }

    @Test
    public void in_stringNull() {
        doTestForInString(NoPrimaryKeyNullTypes.FIELD_STRING_NULL);
        RealmResults<NoPrimaryKeyNullTypes> resultList = realm.where(NoPrimaryKeyNullTypes.class).not().in(NoPrimaryKeyNullTypes.FIELD_STRING_NULL, new String[] {"TEST data 14", "test data 118", null, "test DATA 199"}, Case.INSENSITIVE).findAll();
        assertEquals(130, resultList.size());
    }

    @Test
    public void in_booleanNotNull() {
        doTestForInBoolean(NoPrimaryKeyNullTypes.FIELD_BOOLEAN_NOT_NULL, 133, 67, 200, 0);
        try {
            realm.where(NoPrimaryKeyNullTypes.class).not().in(NoPrimaryKeyNullTypes.FIELD_BOOLEAN_NOT_NULL, new Boolean[] {true, null, false}).findAll();
            fail();
        } catch (IllegalArgumentException ignored) {
        }
    }

    @Test
    public void in_booleanNull() {
        doTestForInBoolean(NoPrimaryKeyNullTypes.FIELD_BOOLEAN_NULL, 66, 67, 133, 67);
        RealmResults<NoPrimaryKeyNullTypes> resultList = realm.where(NoPrimaryKeyNullTypes.class).not().in(NoPrimaryKeyNullTypes.FIELD_BOOLEAN_NULL, new Boolean[] {true, null, false}).findAll();
        assertEquals(0, resultList.size());
    }

    @Test
    public void in_dateNotNull() {
        doTestForInDate(NoPrimaryKeyNullTypes.FIELD_DATE_NOT_NULL);
        try {
            realm.where(NoPrimaryKeyNullTypes.class).not().in(NoPrimaryKeyNullTypes.FIELD_DATE_NOT_NULL, new Date[] {new Date(DECADE_MILLIS * -80), null, new Date(0)}).findAll();
            fail();
        } catch (IllegalArgumentException ignored) {
        }
    }

    @Test
    public void in_dateNull() {
        doTestForInDate(NoPrimaryKeyNullTypes.FIELD_DATE_NULL);
        RealmResults<NoPrimaryKeyNullTypes> resultList = realm.where(NoPrimaryKeyNullTypes.class).not().in(NoPrimaryKeyNullTypes.FIELD_DATE_NULL, new Date[] {new Date(DECADE_MILLIS * -80), null, new Date(0)}).findAll();
        assertEquals(131, resultList.size());
    }

    @Test
    public void in_doubleNotNull() {
        doTestForInDouble(NoPrimaryKeyNullTypes.FIELD_DOUBLE_NOT_NULL);
        try {
            realm.where(NoPrimaryKeyNullTypes.class).not().in(NoPrimaryKeyNullTypes.FIELD_DOUBLE_NOT_NULL, new Double[] {Math.PI + 1, null, Math.PI + 2}).findAll();
            fail();
        } catch (IllegalArgumentException ignored) {
        }
    }

    @Test
    public void in_doubleNull() {
        doTestForInDouble(NoPrimaryKeyNullTypes.FIELD_DOUBLE_NULL);
        RealmResults<NoPrimaryKeyNullTypes> resultList = realm.where(NoPrimaryKeyNullTypes.class).not().in(NoPrimaryKeyNullTypes.FIELD_DOUBLE_NULL, new Double[] {Math.PI + 1, null, Math.PI + 2}).findAll();
        assertEquals(131, resultList.size());
    }

    @Test
    public void in_floatNotNull() {
        doTestForInFloat(NoPrimaryKeyNullTypes.FIELD_FLOAT_NOT_NULL);
        try {
            realm.where(NoPrimaryKeyNullTypes.class).not().in(NoPrimaryKeyNullTypes.FIELD_FLOAT_NOT_NULL, new Float[] {1.2345f + 1, null, 1.2345f + 2}).findAll();
            fail();
        } catch (IllegalArgumentException ignored) {
        }
    }

    @Test
    public void in_floatNull() {
        doTestForInFloat(NoPrimaryKeyNullTypes.FIELD_FLOAT_NULL);
        RealmResults<NoPrimaryKeyNullTypes> resultList = realm.where(NoPrimaryKeyNullTypes.class).not().in(NoPrimaryKeyNullTypes.FIELD_FLOAT_NULL, new Float[] {1.2345f + 1, null, 1.2345f + 2}).findAll();
        assertEquals(131, resultList.size());
    }

    @Test
    public void in_byteNotNull() {
        doTestForInByte(NoPrimaryKeyNullTypes.FIELD_BYTE_NOT_NULL);
        try {
            realm.where(NoPrimaryKeyNullTypes.class).not().in(NoPrimaryKeyNullTypes.FIELD_BYTE_NOT_NULL, new Byte[] {11, null, 13, 99}).findAll();
            fail();
        } catch (IllegalArgumentException ignored) {
        }
    }

    @Test
    public void in_byteNull() {
        doTestForInByte(NoPrimaryKeyNullTypes.FIELD_BYTE_NULL);
        RealmResults resultList = realm.where(NoPrimaryKeyNullTypes.class).not().in(NoPrimaryKeyNullTypes.FIELD_BYTE_NULL, new Byte[] {11, null, 13, 99}).findAll();
        assertEquals(131, resultList.size());
    }

    @Test
    public void in_shortNotNull() {
        doTestForInShort(NoPrimaryKeyNullTypes.FIELD_SHORT_NOT_NULL);
        try {
            realm.where(NoPrimaryKeyNullTypes.class).not().in(NoPrimaryKeyNullTypes.FIELD_SHORT_NOT_NULL, new Short[] {2, null, 5, 8}).findAll();
            fail();
        } catch (IllegalArgumentException ignored) {
        }
    }

    @Test
    public void in_shortNull() {
        doTestForInShort(NoPrimaryKeyNullTypes.FIELD_SHORT_NULL);
        RealmResults<NoPrimaryKeyNullTypes> resultList = realm.where(NoPrimaryKeyNullTypes.class).not().in(NoPrimaryKeyNullTypes.FIELD_SHORT_NULL, new Short[] {2, null, 5, 8}).findAll();
        assertEquals(130, resultList.size());
    }

    @Test
    public void in_integerNotNull() {
        doTestForInInteger(NoPrimaryKeyNullTypes.FIELD_INTEGER_NOT_NULL);
        try {
            realm.where(NoPrimaryKeyNullTypes.class).not().in(NoPrimaryKeyNullTypes.FIELD_INTEGER_NOT_NULL, new Integer[] {1, null, 4, 5}).findAll();
            fail();
        } catch (IllegalArgumentException ignored) {
        }
    }

    @Test
    public void in_integerNull() {
        doTestForInInteger(NoPrimaryKeyNullTypes.FIELD_INTEGER_NULL);
        RealmResults<NoPrimaryKeyNullTypes> resultList = realm.where(NoPrimaryKeyNullTypes.class).not().in(NoPrimaryKeyNullTypes.FIELD_INTEGER_NULL, new Integer[] {1, null, 4, 5}).findAll();
        assertEquals(130, resultList.size());
    }

    @Test
    public void in_longNotNull() {
        doTestForInLong(NoPrimaryKeyNullTypes.FIELD_LONG_NOT_NULL);
        try {
            realm.where(NoPrimaryKeyNullTypes.class).not().in(NoPrimaryKeyNullTypes.FIELD_LONG_NOT_NULL, new Long[] {13l, null, 16l, 98l}).findAll();
            fail();
        } catch (IllegalArgumentException ignored) {
        }
    }

    @Test
    public void in_longNull() {
        doTestForInLong(NoPrimaryKeyNullTypes.FIELD_LONG_NULL);
        RealmResults<NoPrimaryKeyNullTypes> resultList = realm.where(NoPrimaryKeyNullTypes.class).not().in(NoPrimaryKeyNullTypes.FIELD_LONG_NULL, new Long[] {13l, null, 16l, 98l}).findAll();
        assertEquals(130, resultList.size());
    }

    @Test
    public void notEqualTo() {
        final int TEST_OBJECTS_COUNT = 200;
        populateTestRealm(realm, TEST_OBJECTS_COUNT);

        RealmResults<AllTypes> resultList = realm.where(AllTypes.class)
                .notEqualTo(AllTypes.FIELD_LONG, 31).findAll();
        assertEquals(TEST_OBJECTS_COUNT - 1, resultList.size());

        resultList = realm.where(AllTypes.class).notEqualTo(AllTypes.FIELD_FLOAT, 11.2345f)
                .equalTo(AllTypes.FIELD_LONG, 10).findAll();
        assertEquals(0, resultList.size());

        resultList = realm.where(AllTypes.class).notEqualTo(AllTypes.FIELD_FLOAT, 11.2345f)
                .equalTo(AllTypes.FIELD_LONG, 1).findAll();
        assertEquals(1, resultList.size());
    }

    @Test
    public void notEqualTo_date() {
        final int TEST_OBJECTS_COUNT = 200;
        populateTestRealm(realm, TEST_OBJECTS_COUNT);

        RealmResults<AllTypes> resultList;
        resultList = realm.where(AllTypes.class).notEqualTo(AllTypes.FIELD_DATE, new Date(Long.MIN_VALUE)).findAll();
        assertEquals(TEST_OBJECTS_COUNT, resultList.size());
        resultList = realm.where(AllTypes.class).notEqualTo(AllTypes.FIELD_DATE, new Date(DECADE_MILLIS * -80)).findAll();
        assertEquals(TEST_OBJECTS_COUNT - 1, resultList.size());
        resultList = realm.where(AllTypes.class).notEqualTo(AllTypes.FIELD_DATE, new Date(0)).findAll();
        assertEquals(TEST_OBJECTS_COUNT - 1, resultList.size());
        resultList = realm.where(AllTypes.class).notEqualTo(AllTypes.FIELD_DATE, new Date(DECADE_MILLIS * 80)).findAll();
        assertEquals(TEST_OBJECTS_COUNT - 1, resultList.size());
        resultList = realm.where(AllTypes.class).notEqualTo(AllTypes.FIELD_DATE, new Date(Long.MAX_VALUE)).findAll();
        assertEquals(TEST_OBJECTS_COUNT, resultList.size());
    }

    @Test
    public void contains_caseSensitive() {
        final int TEST_OBJECTS_COUNT = 200;
        populateTestRealm(realm, TEST_OBJECTS_COUNT);

        RealmResults<AllTypes> resultList = realm.where(AllTypes.class)
                .contains("columnString", "DaTa 0", Case.INSENSITIVE)
                .or().contains("columnString", "20")
                .findAll();
        assertEquals(3, resultList.size());

        resultList = realm.where(AllTypes.class).contains("columnString", "DATA").findAll();
        assertEquals(0, resultList.size());

        resultList = realm.where(AllTypes.class)
                .contains("columnString", "TEST", Case.INSENSITIVE).findAll();
        assertEquals(TEST_OBJECTS_COUNT, resultList.size());
    }

    @Test
    public void contains_caseSensitiveWithNonLatinCharacters() {
        populateTestRealm();

        realm.beginTransaction();
        realm.delete(AllTypes.class);
        AllTypes at1 = realm.createObject(AllTypes.class);
        at1.setColumnString("Αλφα");
        AllTypes at2 = realm.createObject(AllTypes.class);
        at2.setColumnString("βήτα");
        AllTypes at3 = realm.createObject(AllTypes.class);
        at3.setColumnString("δέλτα");
        realm.commitTransaction();

        RealmResults<AllTypes> resultList = realm.where(AllTypes.class)
                .contains("columnString", "Α", Case.INSENSITIVE)
                .or().contains("columnString", "δ")
                .findAll();
        // Without case sensitive there is 3, Α = α
        // assertEquals(3,resultList.size());
        assertEquals(2, resultList.size());

        resultList = realm.where(AllTypes.class).contains("columnString", "α").findAll();
        assertEquals(3, resultList.size());

        resultList = realm.where(AllTypes.class).contains("columnString", "Δ").findAll();
        assertEquals(0, resultList.size());

        resultList = realm.where(AllTypes.class).contains("columnString", "Δ",
                Case.INSENSITIVE).findAll();
        // Without case sensitive there is 1, Δ = δ
        // assertEquals(1,resultList.size());
        assertEquals(0, resultList.size());
    }

    @Test
    public void like_caseSensitive() {
        final int TEST_OBJECTS_COUNT = 200;
        populateTestRealm(realm, TEST_OBJECTS_COUNT);

        RealmResults<AllTypes> resultList = realm.where(AllTypes.class).like("columnString", "*DaTa*").findAll();
        assertEquals(0, resultList.size());

        resultList = realm.where(AllTypes.class).like("columnString", "*DaTa*", Case.INSENSITIVE).findAll();
        assertEquals(TEST_OBJECTS_COUNT, resultList.size());

        resultList = realm.where(AllTypes.class).like("columnString", "*DaTa 2?").findAll();
        assertEquals(0, resultList.size());

        resultList = realm.where(AllTypes.class).like("columnString", "*DaTa 2?", Case.INSENSITIVE).findAll();
        assertEquals(10, resultList.size());

        resultList = realm.where(AllTypes.class).like("columnString", "TEST*0").findAll();
        assertEquals(0, resultList.size());

        resultList = realm.where(AllTypes.class).like("columnString", "TEST*0", Case.INSENSITIVE).findAll();
        assertEquals(20, resultList.size());
    }

    @Test
    public void like_caseSensitiveWithNonLatinCharacters() {
        populateTestRealm();

        String flagEmoji = new StringBuilder().append(Character.toChars(0x1F1E9)).toString();
        String emojis = "ABC" + flagEmoji + "DEF";

        realm.beginTransaction();
        realm.delete(AllTypes.class);
        AllTypes at1 = realm.createObject(AllTypes.class);
        at1.setColumnString("Αλφα");
        AllTypes at2 = realm.createObject(AllTypes.class);
        at2.setColumnString("βήτα");
        AllTypes at3 = realm.createObject(AllTypes.class);
        at3.setColumnString("δέλτα");
        AllTypes at4 = realm.createObject(AllTypes.class);
        at4.setColumnString(emojis);
        realm.commitTransaction();

        RealmResults<AllTypes> resultList = realm.where(AllTypes.class).like("columnString", "*Α*").findAll();
        assertEquals(1, resultList.size());

        resultList = realm.where(AllTypes.class).like("columnString", "*λ*").findAll();
        assertEquals(2, resultList.size());

        resultList = realm.where(AllTypes.class).like("columnString", "*Δ*").findAll();
        assertEquals(0, resultList.size());

        resultList = realm.where(AllTypes.class).like("columnString", "*Α*", Case.INSENSITIVE).findAll();
        // without ASCII-only limitation A matches α
        // assertEquals(3, resultList.size());
        assertEquals(1, resultList.size());

        resultList = realm.where(AllTypes.class).like("columnString", "*λ*", Case.INSENSITIVE).findAll();
        assertEquals(2, resultList.size());

        resultList = realm.where(AllTypes.class).like("columnString", "*Δ*", Case.INSENSITIVE).findAll();
        // without ASCII-only limitation Δ matches δ
        // assertEquals(1, resultList.size());
        assertEquals(0, resultList.size());

        resultList = realm.where(AllTypes.class).like("columnString", "?λ*").findAll();
        assertEquals(1, resultList.size());

        resultList = realm.where(AllTypes.class).like("columnString", "??λ*").findAll();
        assertEquals(1, resultList.size());

        resultList = realm.where(AllTypes.class).like("columnString", "?λ*").findAll();
        assertEquals(1, resultList.size());

        resultList = realm.where(AllTypes.class).like("columnString", "??λ*").findAll();
        assertEquals(1, resultList.size());

        resultList = realm.where(AllTypes.class).like("columnString", "ABC?DEF*").findAll();
        assertEquals(1, resultList.size());

        resultList = realm.where(AllTypes.class).like("columnString", "*" + flagEmoji + "*").findAll();
        assertEquals(1, resultList.size());
    }

    @Test
    public void equalTo_withNonExistingField() {
        try {
            realm.where(AllTypes.class).equalTo("NotAField", 13).findAll();
            fail("Should throw exception");
        } catch (IllegalArgumentException ignored) {
        }
    }

    @Test
    public void queryLink() {
        realm.beginTransaction();
        Owner owner = realm.createObject(Owner.class);
        Dog dog1 = realm.createObject(Dog.class);
        dog1.setName("Dog 1");
        dog1.setWeight(1);
        Dog dog2 = realm.createObject(Dog.class);
        dog2.setName("Dog 2");
        dog2.setWeight(2);
        owner.getDogs().add(dog1);
        owner.getDogs().add(dog2);
        realm.commitTransaction();

        // Dog.weight has index 4 which is more than the total number of columns in Owner
        // This tests exposes a subtle error where the Owner table spec is used instead of Dog table spec.
        RealmResults<Dog> dogs = realm.where(Owner.class).findFirst().getDogs().where()
                .findAllSorted("name", Sort.ASCENDING);
        Dog dog = dogs.where().equalTo("weight", 1d).findFirst();
        assertEquals(dog1, dog);
    }

    @Test
    public void findAllSorted_multiFailures() {
        // Zero fields specified.
        try {
            realm.where(AllTypes.class).findAllSorted(new String[] {}, new Sort[] {});
            fail();
        } catch (IllegalArgumentException ignored) {
        }

        // Number of fields and sorting orders don't match.
        try {
            realm.where(AllTypes.class).findAllSorted(new String[] {AllTypes.FIELD_STRING},
                    new Sort[] {Sort.ASCENDING, Sort.ASCENDING});
            fail();
        } catch (IllegalArgumentException ignored) {
        }

        // Null is not allowed.
        try {
            realm.where(AllTypes.class).findAllSorted((String[]) null, null);
            fail();
        } catch (IllegalArgumentException ignored) {
        }
        try {
            realm.where(AllTypes.class).findAllSorted(new String[] {AllTypes.FIELD_STRING}, null);
            fail();
        } catch (IllegalArgumentException ignored) {
        }

        // Non-existing field name.
        try {
            realm.where(AllTypes.class)
                    .findAllSorted(new String[] {AllTypes.FIELD_STRING, "do-not-exist"},
                            new Sort[] {Sort.ASCENDING, Sort.ASCENDING});
            fail();
        } catch (IllegalArgumentException ignored) {
        }
    }

    @Test
    public void findAllSorted_singleField() {
        realm.beginTransaction();
        for (int i = 0; i < TEST_DATA_SIZE; i++) {
            AllTypes allTypes = realm.createObject(AllTypes.class);
            allTypes.setColumnLong(i);
        }
        realm.commitTransaction();

        RealmResults<AllTypes> sortedList = realm.where(AllTypes.class)
                .findAllSorted(new String[] {AllTypes.FIELD_LONG}, new Sort[] {Sort.DESCENDING});
        assertEquals(TEST_DATA_SIZE, sortedList.size());
        assertEquals(TEST_DATA_SIZE - 1, sortedList.first().getColumnLong());
        assertEquals(0, sortedList.last().getColumnLong());
    }

    @Test
    public void subQueryScope() {
        populateTestRealm();
        RealmResults<AllTypes> result = realm.where(AllTypes.class).lessThan("columnLong", 5).findAll();
        RealmResults<AllTypes> subQueryResult = result.where().greaterThan("columnLong", 3).findAll();
        assertEquals(1, subQueryResult.size());
    }

    @Test
    public void findFirst() {
        realm.beginTransaction();
        Owner owner1 = realm.createObject(Owner.class);
        owner1.setName("Owner 1");
        Dog dog1 = realm.createObject(Dog.class);
        dog1.setName("Dog 1");
        dog1.setWeight(1);
        Dog dog2 = realm.createObject(Dog.class);
        dog2.setName("Dog 2");
        dog2.setWeight(2);
        owner1.getDogs().add(dog1);
        owner1.getDogs().add(dog2);

        Owner owner2 = realm.createObject(Owner.class);
        owner2.setName("Owner 2");
        Dog dog3 = realm.createObject(Dog.class);
        dog3.setName("Dog 3");
        dog3.setWeight(1);
        Dog dog4 = realm.createObject(Dog.class);
        dog4.setName("Dog 4");
        dog4.setWeight(2);
        owner2.getDogs().add(dog3);
        owner2.getDogs().add(dog4);
        realm.commitTransaction();

        RealmList<Dog> dogs = realm.where(Owner.class).equalTo("name", "Owner 2").findFirst().getDogs();
        Dog dog = dogs.where().equalTo("name", "Dog 4").findFirst();
        assertEquals(dog4, dog);
    }

    @Test
    public void georgian() {
        String words[] = {"მონაცემთა ბაზა", "მიწისქვეშა გადასასვლელი", "რუსთაველის გამზირი",
                "მთავარი ქუჩა", "სადგურის მოედანი", "ველოცირაპტორების ჯოგი"};

        String sorted[] = {"ველოცირაპტორების ჯოგი", "მთავარი ქუჩა", "მიწისქვეშა გადასასვლელი",
                "მონაცემთა ბაზა", "რუსთაველის გამზირი", "სადგურის მოედანი"};

        realm.beginTransaction();
        realm.delete(StringOnly.class);
        for (String word : words) {
            StringOnly stringOnly = realm.createObject(StringOnly.class);
            stringOnly.setChars(word);
        }
        realm.commitTransaction();

        RealmResults<StringOnly> stringOnlies1 = realm.where(StringOnly.class).contains("chars", "მთავარი").findAll();
        assertEquals(1, stringOnlies1.size());

        RealmResults<StringOnly> stringOnlies2 = realm.where(StringOnly.class).findAll();
        stringOnlies2 = stringOnlies2.sort("chars");
        for (int i = 0; i < stringOnlies2.size(); i++) {
            assertEquals(sorted[i], stringOnlies2.get(i).getChars());
        }
    }

    // Quering a non-nullable field with null is an error.
    @Test
    public void equalTo_notNullableFields() {
        TestHelper.populateTestRealmForNullTests(realm);

        // 1 String
        try {
            realm.where(NullTypes.class).equalTo(NullTypes.FIELD_STRING_NOT_NULL,
                    (String) null).findAll();
            fail();
        } catch (IllegalArgumentException ignored) {
        }
        // 2 Bytes
        try {
            realm.where(NullTypes.class).equalTo(NullTypes.FIELD_BYTES_NOT_NULL, (byte[]) null).findAll();
            fail();
        } catch (IllegalArgumentException ignored) {
        }
        // 3 Boolean
        try {
            realm.where(NullTypes.class).equalTo(NullTypes.FIELD_BOOLEAN_NOT_NULL, (Boolean) null).findAll();
            fail();
        } catch (IllegalArgumentException ignored) {
        }
        // 4 Byte
        try {
            realm.where(NullTypes.class).equalTo(NullTypes.FIELD_BYTE_NOT_NULL, (Byte) null).findAll();
            fail();
        } catch (IllegalArgumentException ignored) {
        }
        // 5 Short
        try {
            realm.where(NullTypes.class).equalTo(NullTypes.FIELD_SHORT_NOT_NULL, (Short) null).findAll();
            fail();
        } catch (IllegalArgumentException ignored) {
        }
        // 6 Integer
        try {
            realm.where(NullTypes.class).equalTo(NullTypes.FIELD_INTEGER_NOT_NULL, (Integer) null).findAll();
            fail();
        } catch (IllegalArgumentException ignored) {
        }
        // 7 Long
        try {
            realm.where(NullTypes.class).equalTo(NullTypes.FIELD_LONG_NOT_NULL, (Long) null).findAll();
            fail();
        } catch (IllegalArgumentException ignored) {
        }
        // 8 Float
        try {
            realm.where(NullTypes.class).equalTo(NullTypes.FIELD_FLOAT_NOT_NULL, (Float) null).findAll();
            fail();
        } catch (IllegalArgumentException ignored) {
        }
        // 9 Double
        try {
            realm.where(NullTypes.class).equalTo(NullTypes.FIELD_DOUBLE_NOT_NULL, (Double) null).findAll();
            fail();
        } catch (IllegalArgumentException ignored) {
        }
        // 10 Date
        try {
            realm.where(NullTypes.class).equalTo(NullTypes.FIELD_DATE_NOT_NULL, (Date) null).findAll();
            fail();
        } catch (IllegalArgumentException ignored) {
        }
    }

    // Querying a non-nullable field with null is an error.
    @Test
    public void isNull_notNullableFields() {
        // 1 String
        try {
            realm.where(NullTypes.class).isNull(NullTypes.FIELD_STRING_NOT_NULL).findAll();
            fail();
        } catch (IllegalArgumentException ignored) {
        }
        // 2 Bytes
        try {
            realm.where(NullTypes.class).isNull(NullTypes.FIELD_BYTES_NOT_NULL).findAll();
            fail();
        } catch (IllegalArgumentException ignored) {
        }
        // 3 Boolean
        try {
            realm.where(NullTypes.class).isNull(NullTypes.FIELD_BOOLEAN_NOT_NULL).findAll();
            fail();
        } catch (IllegalArgumentException ignored) {
        }
        // 4 Byte
        try {
            realm.where(NullTypes.class).isNull(NullTypes.FIELD_BYTE_NOT_NULL).findAll();
            fail();
        } catch (IllegalArgumentException ignored) {
        }
        // 5 Short
        try {
            realm.where(NullTypes.class).isNull(NullTypes.FIELD_SHORT_NOT_NULL).findAll();
            fail();
        } catch (IllegalArgumentException ignored) {
        }
        // 6 Integer
        try {
            realm.where(NullTypes.class).isNull(NullTypes.FIELD_INTEGER_NOT_NULL).findAll();
            fail();
        } catch (IllegalArgumentException ignored) {
        }
        // 7 Long
        try {
            realm.where(NullTypes.class).isNull(NullTypes.FIELD_LONG_NOT_NULL).findAll();
            fail();
        } catch (IllegalArgumentException ignored) {
        }
        // 8 Float
        try {
            realm.where(NullTypes.class).isNull(NullTypes.FIELD_FLOAT_NOT_NULL).findAll();
            fail();
        } catch (IllegalArgumentException ignored) {
        }
        // 9 Double
        try {
            realm.where(NullTypes.class).isNull(NullTypes.FIELD_DOUBLE_NOT_NULL).findAll();
            fail();
        } catch (IllegalArgumentException ignored) {
        }
        // 10 Date
        try {
            realm.where(NullTypes.class).isNull(NullTypes.FIELD_DATE_NOT_NULL).findAll();
            fail();
        } catch (IllegalArgumentException ignored) {
        }
    }

    // Queries nullable PrimaryKey.
    @Test
    public void equalTo_nullPrimaryKeys() {
        final long SECONDARY_FIELD_NUMBER = 49992417L;
        final String SECONDARY_FIELD_STRING = "Realm is a mobile database hundreds of millions of people rely on.";
        // Fills up a Realm with one user PrimaryKey value and 9 numeric values, starting from -5.
        TestHelper.populateTestRealmWithStringPrimaryKey(realm, (String) null, SECONDARY_FIELD_NUMBER, 10, -5);
        TestHelper.populateTestRealmWithBytePrimaryKey(realm, (Byte) null, SECONDARY_FIELD_STRING, 10, -5);
        TestHelper.populateTestRealmWithShortPrimaryKey(realm, (Short) null, SECONDARY_FIELD_STRING, 10, -5);
        TestHelper.populateTestRealmWithIntegerPrimaryKey(realm, (Integer) null, SECONDARY_FIELD_STRING, 10, -5);
        TestHelper.populateTestRealmWithLongPrimaryKey(realm, (Long) null, SECONDARY_FIELD_STRING, 10, -5);

        // String
        assertEquals(SECONDARY_FIELD_NUMBER, realm.where(PrimaryKeyAsString.class).equalTo(PrimaryKeyAsString.FIELD_PRIMARY_KEY, (String) null).findAll().first().getId());
        // Boxed Byte
        assertEquals(SECONDARY_FIELD_STRING, realm.where(PrimaryKeyAsBoxedByte.class).equalTo(PrimaryKeyAsBoxedByte.FIELD_PRIMARY_KEY, (Byte) null).findAll().first().getName());
        // Boxed Short
        assertEquals(SECONDARY_FIELD_STRING, realm.where(PrimaryKeyAsBoxedShort.class).equalTo(PrimaryKeyAsBoxedShort.FIELD_PRIMARY_KEY, (Short) null).findAll().first().getName());
        // Boxed Integer
        assertEquals(SECONDARY_FIELD_STRING, realm.where(PrimaryKeyAsBoxedInteger.class).equalTo(PrimaryKeyAsBoxedInteger.FIELD_PRIMARY_KEY, (Integer) null).findAll().first().getName());
        // Boxed Long
        assertEquals(SECONDARY_FIELD_STRING, realm.where(PrimaryKeyAsBoxedLong.class).equalTo(PrimaryKeyAsBoxedLong.FIELD_PRIMARY_KEY, (Long) null).findAll().first().getName());
    }

    @Test
    public void isNull_nullPrimaryKeys() {
        final long SECONDARY_FIELD_NUMBER = 49992417L;
        final String SECONDARY_FIELD_STRING = "Realm is a mobile database hundreds of millions of people rely on.";
        // Fills up a realm with one user PrimaryKey value and 9 numeric values, starting from -5.
        TestHelper.populateTestRealmWithStringPrimaryKey(realm, (String) null, SECONDARY_FIELD_NUMBER, 10, -5);
        TestHelper.populateTestRealmWithBytePrimaryKey(realm, (Byte) null, SECONDARY_FIELD_STRING, 10, -5);
        TestHelper.populateTestRealmWithShortPrimaryKey(realm, (Short) null, SECONDARY_FIELD_STRING, 10, -5);
        TestHelper.populateTestRealmWithIntegerPrimaryKey(realm, (Integer) null, SECONDARY_FIELD_STRING, 10, -5);
        TestHelper.populateTestRealmWithLongPrimaryKey(realm, (Long) null, SECONDARY_FIELD_STRING, 10, -5);

        // String
        assertEquals(SECONDARY_FIELD_NUMBER, realm.where(PrimaryKeyAsString.class).isNull(PrimaryKeyAsString.FIELD_PRIMARY_KEY).findAll().first().getId());
        // Boxed Byte
        assertEquals(SECONDARY_FIELD_STRING, realm.where(PrimaryKeyAsBoxedByte.class).isNull(PrimaryKeyAsBoxedByte.FIELD_PRIMARY_KEY).findAll().first().getName());
        // Boxed Short
        assertEquals(SECONDARY_FIELD_STRING, realm.where(PrimaryKeyAsBoxedShort.class).isNull(PrimaryKeyAsBoxedShort.FIELD_PRIMARY_KEY).findAll().first().getName());
        // Boxed Integer
        assertEquals(SECONDARY_FIELD_STRING, realm.where(PrimaryKeyAsBoxedInteger.class).isNull(PrimaryKeyAsBoxedInteger.FIELD_PRIMARY_KEY).findAll().first().getName());
        // Boxed Long
        assertEquals(SECONDARY_FIELD_STRING, realm.where(PrimaryKeyAsBoxedLong.class).isNull(PrimaryKeyAsBoxedLong.FIELD_PRIMARY_KEY).findAll().first().getName());
    }

    @Test
    public void notEqualTo_nullPrimaryKeys() {
        final long SECONDARY_FIELD_NUMBER = 49992417L;
        final String SECONDARY_FIELD_STRING = "Realm is a mobile database hundreds of millions of people rely on.";
        // Fills up a realm with one user PrimaryKey value and one numeric values, starting from -1.
        TestHelper.populateTestRealmWithStringPrimaryKey(realm, (String) null, SECONDARY_FIELD_NUMBER, 2, -1);
        TestHelper.populateTestRealmWithBytePrimaryKey(realm, (Byte) null, SECONDARY_FIELD_STRING, 2, -1);
        TestHelper.populateTestRealmWithShortPrimaryKey(realm, (Short) null, SECONDARY_FIELD_STRING, 2, -1);
        TestHelper.populateTestRealmWithIntegerPrimaryKey(realm, (Integer) null, SECONDARY_FIELD_STRING, 2, -1);
        TestHelper.populateTestRealmWithLongPrimaryKey(realm, (Long) null, SECONDARY_FIELD_STRING, 2, -1);

        // String
        assertEquals(SECONDARY_FIELD_NUMBER, realm.where(PrimaryKeyAsString.class).notEqualTo(PrimaryKeyAsString.FIELD_PRIMARY_KEY, "-1").findAll().first().getId());
        // Boxed Byte
        assertEquals(SECONDARY_FIELD_STRING, realm.where(PrimaryKeyAsBoxedByte.class).notEqualTo(PrimaryKeyAsBoxedByte.FIELD_PRIMARY_KEY, Byte.valueOf((byte) -1)).findAll().first().getName());
        // Boxed Short
        assertEquals(SECONDARY_FIELD_STRING, realm.where(PrimaryKeyAsBoxedShort.class).notEqualTo(PrimaryKeyAsBoxedShort.FIELD_PRIMARY_KEY, Short.valueOf((short) -1)).findAll().first().getName());
        // Boxed Integer
        assertEquals(SECONDARY_FIELD_STRING, realm.where(PrimaryKeyAsBoxedInteger.class).notEqualTo(PrimaryKeyAsBoxedInteger.FIELD_PRIMARY_KEY, Integer.valueOf(-1)).findAll().first().getName());
        // Boxed Long
        assertEquals(SECONDARY_FIELD_STRING, realm.where(PrimaryKeyAsBoxedLong.class).notEqualTo(PrimaryKeyAsBoxedLong.FIELD_PRIMARY_KEY, Long.valueOf((long) -1)).findAll().first().getName());
    }

    @Test
    public void beginWith_nullStringPrimaryKey() {
        final long SECONDARY_FIELD_NUMBER = 49992417L;
        TestHelper.populateTestRealmWithStringPrimaryKey(realm, (String) null, SECONDARY_FIELD_NUMBER, 10, -5);

        assertEquals(SECONDARY_FIELD_NUMBER, realm.where(PrimaryKeyAsString.class).beginsWith(PrimaryKeyAsString.FIELD_PRIMARY_KEY, (String) null).findAll().first().getId());
    }

    @Test
    public void contains_nullStringPrimaryKey() {
        final long SECONDARY_FIELD_NUMBER = 49992417L;
        TestHelper.populateTestRealmWithStringPrimaryKey(realm, (String) null, SECONDARY_FIELD_NUMBER, 10, -5);

        assertEquals(SECONDARY_FIELD_NUMBER, realm.where(PrimaryKeyAsString.class).contains(PrimaryKeyAsString.FIELD_PRIMARY_KEY, (String) null).findAll().first().getId());
    }

    @Test
    public void endsWith_nullStringPrimaryKey() {
        final long SECONDARY_FIELD_NUMBER = 49992417L;
        TestHelper.populateTestRealmWithStringPrimaryKey(realm, (String) null, SECONDARY_FIELD_NUMBER, 10, -5);

        assertEquals(SECONDARY_FIELD_NUMBER, realm.where(PrimaryKeyAsString.class).endsWith(PrimaryKeyAsString.FIELD_PRIMARY_KEY, (String) null).findAll().first().getId());
    }

    @Test
    public void like_nullStringPrimaryKey() {
        final long SECONDARY_FIELD_NUMBER = 49992417L;
        TestHelper.populateTestRealmWithStringPrimaryKey(realm, (String) null, SECONDARY_FIELD_NUMBER, 10, -5);

        assertEquals(
                SECONDARY_FIELD_NUMBER,
                realm.where(PrimaryKeyAsString.class).like(PrimaryKeyAsString.FIELD_PRIMARY_KEY, (String) null)
                        .findAll().first().getId());
    }

    @Test
    public void between_nullPrimaryKeysIsNotZero() {
        // Fills up a realm with one user PrimaryKey value and 9 numeric values, starting from -5.
        TestHelper.populateTestRealmWithBytePrimaryKey(realm, (Byte) null, (String) null, 10, -5);
        TestHelper.populateTestRealmWithShortPrimaryKey(realm, (Short) null, (String) null, 10, -5);
        TestHelper.populateTestRealmWithIntegerPrimaryKey(realm, (Integer) null, (String) null, 10, -5);
        TestHelper.populateTestRealmWithLongPrimaryKey(realm, (Long) null, (String) null, 10, -5);

        // Boxed Byte
        assertEquals(3, realm.where(PrimaryKeyAsBoxedByte.class).between(PrimaryKeyAsBoxedByte.FIELD_PRIMARY_KEY, -1, 1).count());
        // Boxed Short
        assertEquals(3, realm.where(PrimaryKeyAsBoxedShort.class).between(PrimaryKeyAsBoxedShort.FIELD_PRIMARY_KEY, -1, 1).count());
        // Boxed Integer
        assertEquals(3, realm.where(PrimaryKeyAsBoxedInteger.class).between(PrimaryKeyAsBoxedInteger.FIELD_PRIMARY_KEY, -1, 1).count());
        // Boxed Long
        assertEquals(3, realm.where(PrimaryKeyAsBoxedLong.class).between(PrimaryKeyAsBoxedLong.FIELD_PRIMARY_KEY, -1, 1).count());
    }

    @Test
    public void greaterThan_nullPrimaryKeysIsNotZero() {
        // Fills up a realm with one user PrimaryKey value and 9 numeric values, starting from -5.
        TestHelper.populateTestRealmWithBytePrimaryKey(realm, (Byte) null, (String) null, 10, -5);
        TestHelper.populateTestRealmWithShortPrimaryKey(realm, (Short) null, (String) null, 10, -5);
        TestHelper.populateTestRealmWithIntegerPrimaryKey(realm, (Integer) null, (String) null, 10, -5);
        TestHelper.populateTestRealmWithLongPrimaryKey(realm, (Long) null, (String) null, 10, -5);

        // Boxed Byte
        assertEquals(4, realm.where(PrimaryKeyAsBoxedByte.class).greaterThan(PrimaryKeyAsBoxedByte.FIELD_PRIMARY_KEY, -1).count());
        // Boxed Short
        assertEquals(4, realm.where(PrimaryKeyAsBoxedShort.class).greaterThan(PrimaryKeyAsBoxedShort.FIELD_PRIMARY_KEY, -1).count());
        // Boxed Integer
        assertEquals(4, realm.where(PrimaryKeyAsBoxedInteger.class).greaterThan(PrimaryKeyAsBoxedInteger.FIELD_PRIMARY_KEY, -1).count());
        // Boxed Long
        assertEquals(4, realm.where(PrimaryKeyAsBoxedLong.class).greaterThan(PrimaryKeyAsBoxedLong.FIELD_PRIMARY_KEY, -1).count());
    }

    @Test
    public void greaterThanOrEqualTo_nullPrimaryKeysIsNotZero() {
        // Fills up a realm with one user PrimaryKey value and 9 numeric values, starting from -5.
        TestHelper.populateTestRealmWithBytePrimaryKey(realm, (Byte) null, (String) null, 10, -5);
        TestHelper.populateTestRealmWithShortPrimaryKey(realm, (Short) null, (String) null, 10, -5);
        TestHelper.populateTestRealmWithIntegerPrimaryKey(realm, (Integer) null, (String) null, 10, -5);
        TestHelper.populateTestRealmWithLongPrimaryKey(realm, (Long) null, (String) null, 10, -5);

        // Boxed Byte
        assertEquals(5, realm.where(PrimaryKeyAsBoxedByte.class).greaterThanOrEqualTo(PrimaryKeyAsBoxedByte.FIELD_PRIMARY_KEY, -1).count());
        // Boxed Short
        assertEquals(5, realm.where(PrimaryKeyAsBoxedShort.class).greaterThanOrEqualTo(PrimaryKeyAsBoxedShort.FIELD_PRIMARY_KEY, -1).count());
        // Boxed Integer
        assertEquals(5, realm.where(PrimaryKeyAsBoxedInteger.class).greaterThanOrEqualTo(PrimaryKeyAsBoxedInteger.FIELD_PRIMARY_KEY, -1).count());
        // Boxed Long
        assertEquals(5, realm.where(PrimaryKeyAsBoxedLong.class).greaterThanOrEqualTo(PrimaryKeyAsBoxedLong.FIELD_PRIMARY_KEY, -1).count());
    }

    @Test
    public void lessThan_nullPrimaryKeysIsNotZero() {
        // Fills up a realm with one user PrimaryKey value and 9 numeric values, starting from -5.
        TestHelper.populateTestRealmWithBytePrimaryKey(realm, (Byte) null, (String) null, 10, -5);
        TestHelper.populateTestRealmWithShortPrimaryKey(realm, (Short) null, (String) null, 10, -5);
        TestHelper.populateTestRealmWithIntegerPrimaryKey(realm, (Integer) null, (String) null, 10, -5);
        TestHelper.populateTestRealmWithLongPrimaryKey(realm, (Long) null, (String) null, 10, -5);

        // Boxed Byte
        assertEquals(6, realm.where(PrimaryKeyAsBoxedByte.class).lessThan(PrimaryKeyAsBoxedByte.FIELD_PRIMARY_KEY, 1).count());
        // Boxed Short
        assertEquals(6, realm.where(PrimaryKeyAsBoxedShort.class).lessThan(PrimaryKeyAsBoxedShort.FIELD_PRIMARY_KEY, 1).count());
        // Boxed Integer
        assertEquals(6, realm.where(PrimaryKeyAsBoxedInteger.class).lessThan(PrimaryKeyAsBoxedInteger.FIELD_PRIMARY_KEY, 1).count());
        // Boxed Long
        assertEquals(6, realm.where(PrimaryKeyAsBoxedLong.class).lessThan(PrimaryKeyAsBoxedLong.FIELD_PRIMARY_KEY, 1).count());
    }

    @Test
    public void lessThanOrEqualTo_nullPrimaryKeysIsNotZero() {
        // Fills up a realm with one user PrimaryKey value and 9 numeric values, starting from -5.
        TestHelper.populateTestRealmWithBytePrimaryKey(realm, (Byte) null, (String) null, 10, -5);
        TestHelper.populateTestRealmWithShortPrimaryKey(realm, (Short) null, (String) null, 10, -5);
        TestHelper.populateTestRealmWithIntegerPrimaryKey(realm, (Integer) null, (String) null, 10, -5);
        TestHelper.populateTestRealmWithLongPrimaryKey(realm, (Long) null, (String) null, 10, -5);

        // Boxed Byte
        assertEquals(7, realm.where(PrimaryKeyAsBoxedByte.class).lessThanOrEqualTo(PrimaryKeyAsBoxedByte.FIELD_PRIMARY_KEY, 1).count());
        // Boxed Short
        assertEquals(7, realm.where(PrimaryKeyAsBoxedShort.class).lessThanOrEqualTo(PrimaryKeyAsBoxedShort.FIELD_PRIMARY_KEY, 1).count());
        // Boxed Integer
        assertEquals(7, realm.where(PrimaryKeyAsBoxedInteger.class).lessThanOrEqualTo(PrimaryKeyAsBoxedInteger.FIELD_PRIMARY_KEY, 1).count());
        // Boxed Long
        assertEquals(7, realm.where(PrimaryKeyAsBoxedLong.class).lessThanOrEqualTo(PrimaryKeyAsBoxedLong.FIELD_PRIMARY_KEY, 1).count());
    }

    // Queries nullable fields with equalTo null.
    @Test
    public void equalTo_nullableFields() {
        TestHelper.populateTestRealmForNullTests(realm);

        // 1 String
        assertEquals(1, realm.where(NullTypes.class).equalTo(NullTypes.FIELD_STRING_NULL, "Horse").count());
        assertEquals(1, realm.where(NullTypes.class).equalTo(NullTypes.FIELD_STRING_NULL, (String) null).count());
        assertEquals(1, realm.where(NullTypes.class).equalTo(NullTypes.FIELD_STRING_NULL, "Fish").count());
        assertEquals(0, realm.where(NullTypes.class).equalTo(NullTypes.FIELD_STRING_NULL, "Goat").count());
        // 2 Bytes
        assertEquals(1, realm.where(NullTypes.class).equalTo(NullTypes.FIELD_BYTES_NULL, new byte[] {0}).count());
        assertEquals(1, realm.where(NullTypes.class).equalTo(NullTypes.FIELD_BYTES_NULL, (byte[]) null).count());
        assertEquals(1, realm.where(NullTypes.class).equalTo(NullTypes.FIELD_BYTES_NULL, new byte[] {1, 2}).count());
        assertEquals(0, realm.where(NullTypes.class).equalTo(NullTypes.FIELD_BYTES_NULL, new byte[] {1, 2, 3}).count());
        // 3 Boolean
        assertEquals(1, realm.where(NullTypes.class).equalTo(NullTypes.FIELD_BOOLEAN_NULL, true).count());
        assertEquals(1, realm.where(NullTypes.class).equalTo(NullTypes.FIELD_BOOLEAN_NULL, (Boolean) null).count());
        assertEquals(1, realm.where(NullTypes.class).equalTo(NullTypes.FIELD_BOOLEAN_NULL, false).count());
        // 4 Byte
        assertEquals(1, realm.where(NullTypes.class).equalTo(NullTypes.FIELD_BYTE_NULL, 1).count());
        assertEquals(1, realm.where(NullTypes.class).equalTo(NullTypes.FIELD_BYTE_NULL, (byte) 1).count());
        assertEquals(1, realm.where(NullTypes.class).equalTo(NullTypes.FIELD_BYTE_NULL, (Byte) null).count());
        assertEquals(0, realm.where(NullTypes.class).equalTo(NullTypes.FIELD_BYTE_NULL, (byte) 42).count());
        // 5 Short for other long based columns, only test null
        assertEquals(1, realm.where(NullTypes.class).equalTo(NullTypes.FIELD_SHORT_NULL, 1).count());
        assertEquals(1, realm.where(NullTypes.class).equalTo(NullTypes.FIELD_SHORT_NULL, (short) 1).count());
        assertEquals(1, realm.where(NullTypes.class).equalTo(NullTypes.FIELD_SHORT_NULL, (Short) null).count());
        assertEquals(0, realm.where(NullTypes.class).equalTo(NullTypes.FIELD_SHORT_NULL, (short) 42).count());
        // 6 Integer
        assertEquals(1, realm.where(NullTypes.class).equalTo(NullTypes.FIELD_INTEGER_NULL, 1).count());
        assertEquals(1, realm.where(NullTypes.class).equalTo(NullTypes.FIELD_INTEGER_NULL, (Integer) null).count());
        assertEquals(0, realm.where(NullTypes.class).equalTo(NullTypes.FIELD_INTEGER_NULL, 42).count());
        // 7 Long
        assertEquals(1, realm.where(NullTypes.class).equalTo(NullTypes.FIELD_LONG_NULL, 1).count());
        assertEquals(1, realm.where(NullTypes.class).equalTo(NullTypes.FIELD_LONG_NULL, (long) 1).count());
        assertEquals(1, realm.where(NullTypes.class).equalTo(NullTypes.FIELD_LONG_NULL, (Long) null).count());
        assertEquals(0, realm.where(NullTypes.class).equalTo(NullTypes.FIELD_LONG_NULL, (long) 42).count());
        // 8 Float
        assertEquals(1, realm.where(NullTypes.class).equalTo(NullTypes.FIELD_FLOAT_NULL, 1F).count());
        assertEquals(1, realm.where(NullTypes.class).equalTo(NullTypes.FIELD_FLOAT_NULL, (Float) null).count());
        assertEquals(0, realm.where(NullTypes.class).equalTo(NullTypes.FIELD_FLOAT_NULL, 42F).count());
        // 9 Double
        assertEquals(1, realm.where(NullTypes.class).equalTo(NullTypes.FIELD_DOUBLE_NULL, 1D).count());
        assertEquals(1, realm.where(NullTypes.class).equalTo(NullTypes.FIELD_DOUBLE_NULL, (Double) null).count());
        assertEquals(0, realm.where(NullTypes.class).equalTo(NullTypes.FIELD_DOUBLE_NULL, 42D).count());
        // 10 Date
        assertEquals(1, realm.where(NullTypes.class).equalTo(NullTypes.FIELD_DATE_NULL, new Date(0)).count());
        assertEquals(1, realm.where(NullTypes.class).equalTo(NullTypes.FIELD_DATE_NULL, (Date) null).count());
        assertEquals(0, realm.where(NullTypes.class).equalTo(NullTypes.FIELD_DATE_NULL, new Date(424242)).count());
        // 11 Object skipped, doesn't support equalTo query
    }

    // Queries nullable field for null.
    @Test
    public void isNull_nullableFields() {
        TestHelper.populateTestRealmForNullTests(realm);

        // 1 String
        assertEquals(1, realm.where(NullTypes.class).isNull(NullTypes.FIELD_STRING_NULL).count());
        // 2 Bytes
        assertEquals(1, realm.where(NullTypes.class).isNull(NullTypes.FIELD_BYTES_NULL).count());
        // 3 Boolean
        assertEquals(1, realm.where(NullTypes.class).isNull(NullTypes.FIELD_BOOLEAN_NULL).count());
        // 4 Byte
        assertEquals(1, realm.where(NullTypes.class).isNull(NullTypes.FIELD_BYTE_NULL).count());
        // 5 Short
        assertEquals(1, realm.where(NullTypes.class).isNull(NullTypes.FIELD_SHORT_NULL).count());
        // 6 Integer
        assertEquals(1, realm.where(NullTypes.class).isNull(NullTypes.FIELD_INTEGER_NULL).count());
        // 7 Long
        assertEquals(1, realm.where(NullTypes.class).isNull(NullTypes.FIELD_LONG_NULL).count());
        // 8 Float
        assertEquals(1, realm.where(NullTypes.class).isNull(NullTypes.FIELD_FLOAT_NULL).count());
        // 9 Double
        assertEquals(1, realm.where(NullTypes.class).isNull(NullTypes.FIELD_DOUBLE_NULL).count());
        // 10 Date
        assertEquals(1, realm.where(NullTypes.class).isNull(NullTypes.FIELD_DATE_NULL).count());
        // 12 Object
        assertEquals(1, realm.where(NullTypes.class).isNull(NullTypes.FIELD_OBJECT_NULL).count());
    }

    @Test
    public void isNull_unsupportedTypes() {
        long result;

        // 13 List
        try {
            result = realm.where(NullTypes.class).isNull(NullTypes.FIELD_LIST_NULL).count();
            fail("isNull should throw on type LIST(13)");
        } catch (IllegalArgumentException expected) {
            assertEquals("Illegal Argument: RealmList(fieldListNull) is not nullable.", expected.getMessage());
        }

        // 14 Linking Objects
        try {
            result = realm.where(NullTypes.class).isNull(NullTypes.FIELD_LO_OBJECT).count();
            fail("isNull should throw on type LINKING_OBJECT(14) targeting an OBJECT");
        } catch (IllegalArgumentException expected) {
            assertEquals("Illegal Argument: LinkingObject from field fieldObjectNull is not nullable.", expected.getMessage());
        }
        try {
            result = realm.where(NullTypes.class).isNull(NullTypes.FIELD_LO_LIST).count();
            fail("isNull should throw on type LINKING_OBJECT(14) targeting a LIST");
        } catch (IllegalArgumentException expected) {
            assertEquals("Illegal Argument: LinkingObject from field fieldListNull is not nullable.", expected.getMessage());
        }
    }

    // Queries nullable field for not null.
    @Test
    public void notEqualTo_nullableFields() {
        TestHelper.populateTestRealmForNullTests(realm);
        // 1 String
        assertEquals(2, realm.where(NullTypes.class).notEqualTo(NullTypes.FIELD_STRING_NULL, "Horse").count());
        assertEquals(2, realm.where(NullTypes.class).notEqualTo(NullTypes.FIELD_STRING_NULL, (String) null).count());
        // 2 Bytes
        assertEquals(2, realm.where(NullTypes.class).notEqualTo(NullTypes.FIELD_BYTES_NULL, new byte[] {1, 2}).count());
        assertEquals(2, realm.where(NullTypes.class).notEqualTo(NullTypes.FIELD_BYTES_NULL, (byte[]) null).count());
        // 3 Boolean
        assertEquals(1, realm.where(NullTypes.class).notEqualTo(NullTypes.FIELD_BOOLEAN_NULL, false).count());
        assertEquals(2, realm.where(NullTypes.class).notEqualTo(NullTypes.FIELD_BOOLEAN_NULL, (Boolean) null).count());
        // 4 Byte
        assertEquals(2, realm.where(NullTypes.class).notEqualTo(NullTypes.FIELD_BYTE_NULL, (byte) 1).count());
        assertEquals(2, realm.where(NullTypes.class).notEqualTo(NullTypes.FIELD_BYTE_NULL, (Byte) null).count());
        // 5 Short
        assertEquals(2, realm.where(NullTypes.class).notEqualTo(NullTypes.FIELD_SHORT_NULL, (short) 1).count());
        assertEquals(2, realm.where(NullTypes.class).notEqualTo(NullTypes.FIELD_SHORT_NULL, (Byte) null).count());
        // 6 Integer
        assertEquals(2, realm.where(NullTypes.class).notEqualTo(NullTypes.FIELD_INTEGER_NULL, 1).count());
        assertEquals(2, realm.where(NullTypes.class).notEqualTo(NullTypes.FIELD_INTEGER_NULL, (Integer) null).count());
        // 7 Long
        assertEquals(2, realm.where(NullTypes.class).notEqualTo(NullTypes.FIELD_LONG_NULL, 1).count());
        assertEquals(2, realm.where(NullTypes.class).notEqualTo(NullTypes.FIELD_LONG_NULL, (Integer) null).count());
        // 8 Float
        assertEquals(2, realm.where(NullTypes.class).notEqualTo(NullTypes.FIELD_FLOAT_NULL, 1F).count());
        assertEquals(2, realm.where(NullTypes.class).notEqualTo(NullTypes.FIELD_FLOAT_NULL, (Float) null).count());
        // 9 Double
        assertEquals(2, realm.where(NullTypes.class).notEqualTo(NullTypes.FIELD_DOUBLE_NULL, 1D).count());
        assertEquals(2, realm.where(NullTypes.class).notEqualTo(NullTypes.FIELD_DOUBLE_NULL, (Double) null).count());
        // 10 Date
        assertEquals(2, realm.where(NullTypes.class).notEqualTo(NullTypes.FIELD_DATE_NULL, new Date(0)).count());
        assertEquals(2, realm.where(NullTypes.class).notEqualTo(NullTypes.FIELD_DATE_NULL, (Date) null).count());
        // 12 Object skipped, doesn't support notEqualTo query
        // 13 LinkingObject skipped, doesn't support notEqualTo query
    }

    // Queries nullable field for not null.
    @Test
    public void isNotNull_nullableFields() {
        TestHelper.populateTestRealmForNullTests(realm);

        // 1 String
        assertEquals(2, realm.where(NullTypes.class).isNotNull(NullTypes.FIELD_STRING_NULL).count());
        // 2 Bytes
        assertEquals(2, realm.where(NullTypes.class).isNotNull(NullTypes.FIELD_BYTES_NULL).count());
        // 3 Boolean
        assertEquals(2, realm.where(NullTypes.class).isNotNull(NullTypes.FIELD_BOOLEAN_NULL).count());
        // 4 Byte
        assertEquals(2, realm.where(NullTypes.class).isNotNull(NullTypes.FIELD_BYTE_NULL).count());
        // 5 Short
        assertEquals(2, realm.where(NullTypes.class).isNotNull(NullTypes.FIELD_SHORT_NULL).count());
        // 6 Integer
        assertEquals(2, realm.where(NullTypes.class).isNotNull(NullTypes.FIELD_INTEGER_NULL).count());
        // 7 Long
        assertEquals(2, realm.where(NullTypes.class).isNotNull(NullTypes.FIELD_LONG_NULL).count());
        // 8 Float
        assertEquals(2, realm.where(NullTypes.class).isNotNull(NullTypes.FIELD_FLOAT_NULL).count());
        // 9 Double
        assertEquals(2, realm.where(NullTypes.class).isNotNull(NullTypes.FIELD_DOUBLE_NULL).count());
        // 10 Date
        assertEquals(2, realm.where(NullTypes.class).isNotNull(NullTypes.FIELD_DATE_NULL).count());
        // 11 Object
        assertEquals(2, realm.where(NullTypes.class).isNotNull(NullTypes.FIELD_OBJECT_NULL).count());
    }

    @Test
    public void isNotNull_unsupportedTypes() {
        long result;

        // 13 List
        try {
            result = realm.where(NullTypes.class).isNotNull(NullTypes.FIELD_LIST_NULL).count();
            fail("isNotNull should throw on type LIST(13)");
        } catch (IllegalArgumentException expected) {
            assertEquals("Illegal Argument: RealmList(fieldListNull) is not nullable.", expected.getMessage());
        }

        // 14 Linking Objects
        try {
            result = realm.where(NullTypes.class).isNotNull(NullTypes.FIELD_LO_OBJECT).count();
            fail("isNotNull should throw on type LINKING_OBJECT(14) targeting an OBJECT");
        } catch (IllegalArgumentException expected) {
            assertEquals("Illegal Argument: LinkingObject from field fieldObjectNull is not nullable.", expected.getMessage());
        }
        try {
            result = realm.where(NullTypes.class).isNotNull(NullTypes.FIELD_LO_LIST).count();
            fail("isNotNull should throw on type LINKING_OBJECT(14) targeting a LIST");
        } catch (IllegalArgumentException expected) {
            assertEquals("Illegal Argument: LinkingObject from field fieldListNull is not nullable.", expected.getMessage());
        }
    }

    // Queries nullable field with beginsWith - all strings begin with null.
    @Test
    public void beginWith_nullForNullableStrings() {
        TestHelper.populateTestRealmForNullTests(realm);
        assertEquals("Fish", realm.where(NullTypes.class).beginsWith(NullTypes.FIELD_STRING_NULL,
                (String) null).findFirst().getFieldStringNotNull());
    }

    // Queries nullable field with contains - all strings contain null.
    @Test
    public void contains_nullForNullableStrings() {
        TestHelper.populateTestRealmForNullTests(realm);
        assertEquals("Fish", realm.where(NullTypes.class).contains(NullTypes.FIELD_STRING_NULL,
                (String) null).findFirst().getFieldStringNotNull());
    }

    // Queries nullable field with endsWith - all strings end with null.
    @Test
    public void endsWith_nullForNullableStrings() {
        TestHelper.populateTestRealmForNullTests(realm);
        assertEquals("Fish", realm.where(NullTypes.class).endsWith(NullTypes.FIELD_STRING_NULL,
                (String) null).findFirst().getFieldStringNotNull());
    }

    // Queries nullable field with like - nulls do not match either '?' or '*'.
    @Test
    public void like_nullForNullableStrings() {
        TestHelper.populateTestRealmForNullTests(realm);
        RealmResults<NullTypes> resultList = realm.where(NullTypes.class).like(NullTypes.FIELD_STRING_NULL, "*")
                .findAll();
        assertEquals(2, resultList.size());

        resultList = realm.where(NullTypes.class).like(NullTypes.FIELD_STRING_NULL, "?").findAll();
        assertEquals(0, resultList.size());
    }

    // Queries with between and table has null values in row.
    @Test
    public void between_nullValuesInRow() {
        TestHelper.populateTestRealmForNullTests(realm);

        // 6 Integer
        assertEquals(1, realm.where(NullTypes.class).between(NullTypes.FIELD_INTEGER_NULL, 2, 4).count());
        // 7 Long
        assertEquals(1, realm.where(NullTypes.class).between(NullTypes.FIELD_LONG_NULL, 2L, 4L).count());
        // 8 Float
        assertEquals(1, realm.where(NullTypes.class).between(NullTypes.FIELD_FLOAT_NULL, 2F, 4F).count());
        // 9 Double
        assertEquals(1, realm.where(NullTypes.class).between(NullTypes.FIELD_DOUBLE_NULL, 2D, 4D).count());
        // 10 Date
        assertEquals(1, realm.where(NullTypes.class).between(NullTypes.FIELD_DATE_NULL, new Date(10000),
                new Date(20000)).count());
    }

    // Queries with greaterThan and table has null values in row.
    @Test
    public void greaterThan_nullValuesInRow() {
        TestHelper.populateTestRealmForNullTests(realm);

        // 6 Integer
        assertEquals(1, realm.where(NullTypes.class).greaterThan(NullTypes.FIELD_INTEGER_NULL, 2).count());
        // 7 Long
        assertEquals(1, realm.where(NullTypes.class).greaterThan(NullTypes.FIELD_LONG_NULL, 2L).count());
        // 8 Float
        assertEquals(1, realm.where(NullTypes.class).greaterThan(NullTypes.FIELD_FLOAT_NULL, 2F).count());
        // 9 Double
        assertEquals(1, realm.where(NullTypes.class).greaterThan(NullTypes.FIELD_DOUBLE_NULL, 2D).count());
        // 10 Date
        assertEquals(1, realm.where(NullTypes.class).greaterThan(NullTypes.FIELD_DATE_NULL,
                new Date(5000)).count());
    }

    // Queries with greaterThanOrEqualTo and table has null values in row.
    @Test
    public void greaterThanOrEqualTo_nullValuesInRow() {
        TestHelper.populateTestRealmForNullTests(realm);

        // 6 Integer
        assertEquals(1, realm.where(NullTypes.class).greaterThanOrEqualTo(NullTypes.FIELD_INTEGER_NULL, 3).count());
        // 7 Long
        assertEquals(1, realm.where(NullTypes.class).greaterThanOrEqualTo(NullTypes.FIELD_LONG_NULL, 3L).count());
        // 8 Float
        assertEquals(1, realm.where(NullTypes.class).greaterThanOrEqualTo(NullTypes.FIELD_FLOAT_NULL, 3F).count());
        // 9 Double
        assertEquals(1, realm.where(NullTypes.class).greaterThanOrEqualTo(NullTypes.FIELD_DOUBLE_NULL, 3D).count());
        // 10 Date
        assertEquals(1, realm.where(NullTypes.class).greaterThanOrEqualTo(NullTypes.FIELD_DATE_NULL,
                new Date(10000)).count());
    }

    // Queries with lessThan and table has null values in row.
    @Test
    public void lessThan_nullValuesInRow() {
        TestHelper.populateTestRealmForNullTests(realm);

        // 6 Integer
        assertEquals(1, realm.where(NullTypes.class).lessThan(NullTypes.FIELD_INTEGER_NULL, 2).count());
        // 7 Long
        assertEquals(1, realm.where(NullTypes.class).lessThan(NullTypes.FIELD_LONG_NULL, 2L).count());
        // 8 Float
        assertEquals(1, realm.where(NullTypes.class).lessThan(NullTypes.FIELD_FLOAT_NULL, 2F).count());
        // 9 Double
        assertEquals(1, realm.where(NullTypes.class).lessThan(NullTypes.FIELD_DOUBLE_NULL, 2D).count());
        // 10 Date
        assertEquals(1, realm.where(NullTypes.class).lessThan(NullTypes.FIELD_DATE_NULL,
                new Date(5000)).count());

    }

    // Queries with lessThanOrEqualTo and table has null values in row.
    @Test
    public void lessThanOrEqual_nullValuesInRow() {
        TestHelper.populateTestRealmForNullTests(realm);

        // 6 Integer
        assertEquals(1, realm.where(NullTypes.class).lessThanOrEqualTo(NullTypes.FIELD_INTEGER_NULL, 1).count());
        // 7 Long
        assertEquals(1, realm.where(NullTypes.class).lessThanOrEqualTo(NullTypes.FIELD_LONG_NULL, 1L).count());
        // 8 Float
        assertEquals(1, realm.where(NullTypes.class).lessThanOrEqualTo(NullTypes.FIELD_FLOAT_NULL, 1F).count());
        // 9 Double
        assertEquals(1, realm.where(NullTypes.class).lessThanOrEqualTo(NullTypes.FIELD_DOUBLE_NULL, 1D).count());
        // 10 Date
        assertEquals(1, realm.where(NullTypes.class).lessThanOrEqualTo(NullTypes.FIELD_DATE_NULL,
                new Date(9999)).count());
    }

    // If the RealmQuery is built on a TableView, it should not crash when used after GC.
    // See issue #1161 for more details.
    @Test
    public void buildQueryFromResultsGC() {
        // According to the testing, setting this to 10 can almost certainly trigger the GC.
        // Uses 30 here can ensure GC happen. (Tested with 4.3 1G Ram and 5.0 3G Ram)
        final int count = 30;
        RealmResults<CatOwner> results = realm.where(CatOwner.class).findAll();

        for (int i = 1; i <= count; i++) {
            @SuppressWarnings({"unused"})
            byte garbage[] = TestHelper.allocGarbage(0);
            results = results.where().findAll();
            System.gc(); // If a native resource has a reference count = 0, doing GC here might lead to a crash.
        }
    }

    private static byte[][] binaries = {{1, 2, 3}, {1, 2}, {1, 2, 3}, {2, 3}, {2}, {4, 5, 6}};

    private void createBinaryOnlyDataSet() {
        realm.beginTransaction();
        for (int i = 0; i < binaries.length; i++) {
            AllJavaTypes binaryOnly = new AllJavaTypes((long) i);
            binaryOnly.setFieldBinary(binaries[i]);
            realm.copyToRealm(binaryOnly);
        }
        realm.commitTransaction();
    }

    @Test
    public void equalTo_binary() {
        createBinaryOnlyDataSet();

        RealmResults<AllJavaTypes> resultList;
        resultList = realm.where(AllJavaTypes.class).equalTo(AllJavaTypes.FIELD_BINARY, binaries[0]).findAll();
        assertEquals(2, resultList.size());
        resultList = realm.where(AllJavaTypes.class).equalTo(AllJavaTypes.FIELD_BINARY, binaries[1]).findAll();
        assertEquals(1, resultList.size());
        resultList = realm.where(AllJavaTypes.class).equalTo(AllJavaTypes.FIELD_BINARY, new byte[] {1}).findAll();
        assertEquals(0, resultList.size());
    }

    @Test
    public void equalTo_binary_multiFailures() {
        createBinaryOnlyDataSet();

        // Non-binary field.
        try {
            RealmResults<AllJavaTypes> resultList = realm.where(AllJavaTypes.class)
                    .equalTo(AllJavaTypes.FIELD_INT, binaries[0]).findAll();
            fail("Should throw exception.");
        } catch (IllegalArgumentException ignored) {
        }

        // Non-existent field.
        try {
            RealmResults<AllJavaTypes> resultList = realm.where(AllJavaTypes.class)
                    .equalTo("NotAField", binaries[0]).findAll();
            fail("Should throw exception.");
        } catch (IllegalArgumentException ignored) {
        }
    }

    @Test
    public void notEqualTo_binary() {
        createBinaryOnlyDataSet();

        RealmResults<AllJavaTypes> resultList;
        resultList = realm.where(AllJavaTypes.class).notEqualTo(AllJavaTypes.FIELD_BINARY, binaries[0]).findAll();
        assertEquals(4, resultList.size());
        resultList = realm.where(AllJavaTypes.class).notEqualTo(AllJavaTypes.FIELD_BINARY, binaries[1]).findAll();
        assertEquals(5, resultList.size());
        resultList = realm.where(AllJavaTypes.class).notEqualTo(AllJavaTypes.FIELD_BINARY, new byte[] {1}).findAll();
        assertEquals(6, resultList.size());
    }

    @Test
    public void notEqualTo_binary_multiFailures() {
        createBinaryOnlyDataSet();

        // Non-binary field.
        try {
            RealmResults<AllJavaTypes> resultList = realm.where(AllJavaTypes.class)
                    .notEqualTo(AllJavaTypes.FIELD_INT, binaries[0]).findAll();
            fail("Should throw exception.");
        } catch (IllegalArgumentException ignored) {
        }

        // Non-existent field.
        try {
            RealmResults<AllJavaTypes> resultList = realm.where(AllJavaTypes.class)
                    .notEqualTo("NotAField", binaries[0]).findAll();
            fail("Should throw exception.");
        } catch (IllegalArgumentException ignored) {
        }
    }

    // Tests min on empty columns.
    @Test
    public void min_emptyColumns() {
        RealmQuery<NullTypes> query = realm.where(NullTypes.class);
        assertNull(query.min(NullTypes.FIELD_INTEGER_NOT_NULL));
        assertNull(query.min(NullTypes.FIELD_FLOAT_NOT_NULL));
        assertNull(query.min(NullTypes.FIELD_DOUBLE_NOT_NULL));
        assertNull(query.minimumDate(NullTypes.FIELD_DATE_NOT_NULL));
    }

    // Tests min on columns with all null rows.
    @Test
    public void min_allNullColumns() {
        TestHelper.populateAllNullRowsForNumericTesting(realm);

        RealmQuery<NullTypes> query = realm.where(NullTypes.class);
        assertNull(query.min(NullTypes.FIELD_INTEGER_NULL));
        assertNull(query.min(NullTypes.FIELD_FLOAT_NULL));
        assertNull(query.min(NullTypes.FIELD_DOUBLE_NULL));
        assertNull(query.minimumDate(NullTypes.FIELD_DATE_NULL));
    }

    // Tests min on columns with all non-null rows.
    @Test
    public void min_allNonNullRows() {
        TestHelper.populateAllNonNullRowsForNumericTesting(realm);
        RealmQuery<NullTypes> query = realm.where(NullTypes.class);

        assertEquals(-1, query.min(NullTypes.FIELD_INTEGER_NULL).intValue());
        assertEquals(-2f, query.min(NullTypes.FIELD_FLOAT_NULL).floatValue(), 0f);
        assertEquals(-3d, query.min(NullTypes.FIELD_DOUBLE_NULL).doubleValue(), 0d);
        assertEquals(-2000, query.minimumDate(NullTypes.FIELD_DATE_NULL).getTime());
    }

    // Tests min on columns with partial null rows.
    @Test
    public void min_partialNullRows() {
        TestHelper.populatePartialNullRowsForNumericTesting(realm);
        RealmQuery<NullTypes> query = realm.where(NullTypes.class);

        assertEquals(3, query.min(NullTypes.FIELD_INTEGER_NULL).intValue());
        assertEquals(4f, query.min(NullTypes.FIELD_FLOAT_NULL).floatValue(), 0f);
        assertEquals(5d, query.min(NullTypes.FIELD_DOUBLE_NULL).doubleValue(), 0d);
    }

    // Test max on empty columns
    @Test
    public void max_emptyColumns() {
        RealmQuery<NullTypes> query = realm.where(NullTypes.class);
        assertNull(query.max(NullTypes.FIELD_INTEGER_NOT_NULL));
        assertNull(query.max(NullTypes.FIELD_FLOAT_NOT_NULL));
        assertNull(query.max(NullTypes.FIELD_DOUBLE_NOT_NULL));
        assertNull(query.maximumDate(NullTypes.FIELD_DATE_NOT_NULL));
    }

    // Tests max on columns with all null rows.
    @Test
    public void max_allNullColumns() {
        TestHelper.populateAllNullRowsForNumericTesting(realm);

        RealmQuery<NullTypes> query = realm.where(NullTypes.class);
        assertNull(query.max(NullTypes.FIELD_INTEGER_NULL));
        assertNull(query.max(NullTypes.FIELD_FLOAT_NULL));
        assertNull(query.max(NullTypes.FIELD_DOUBLE_NULL));
        assertNull(query.maximumDate(NullTypes.FIELD_DATE_NULL));
    }

    // Tests max on columns with all non-null rows.
    @Test
    public void max_allNonNullRows() {
        TestHelper.populateAllNonNullRowsForNumericTesting(realm);
        RealmQuery<NullTypes> query = realm.where(NullTypes.class);

        assertEquals(4, query.max(NullTypes.FIELD_INTEGER_NULL).intValue());
        assertEquals(5f, query.max(NullTypes.FIELD_FLOAT_NULL).floatValue(), 0f);
        assertEquals(6d, query.max(NullTypes.FIELD_DOUBLE_NULL).doubleValue(), 0d);
        assertEquals(12345, query.maximumDate(NullTypes.FIELD_DATE_NULL).getTime());
    }

    // Tests max on columns with partial null rows.
    @Test
    public void max_partialNullRows() {
        TestHelper.populatePartialNullRowsForNumericTesting(realm);
        RealmQuery<NullTypes> query = realm.where(NullTypes.class);

        assertEquals(4, query.max(NullTypes.FIELD_INTEGER_NULL).intValue());
        assertEquals(5f, query.max(NullTypes.FIELD_FLOAT_NULL).floatValue(), 0f);
        assertEquals(6d, query.max(NullTypes.FIELD_DOUBLE_NULL).doubleValue(), 0d);
        assertEquals(12345, query.maximumDate(NullTypes.FIELD_DATE_NULL).getTime());
    }

    // Tests average on empty columns.
    @Test
    public void average_emptyColumns() {
        RealmQuery<NullTypes> query = realm.where(NullTypes.class);
        assertEquals(0d, query.average(NullTypes.FIELD_INTEGER_NULL), 0d);
        assertEquals(0d, query.average(NullTypes.FIELD_FLOAT_NULL), 0d);
        assertEquals(0d, query.average(NullTypes.FIELD_DOUBLE_NULL), 0d);
    }

    // Tests average on columns with all null rows.
    @Test
    public void average_allNullColumns() {
        TestHelper.populateAllNullRowsForNumericTesting(realm);

        RealmQuery<NullTypes> query = realm.where(NullTypes.class);
        assertEquals(0d, query.average(NullTypes.FIELD_INTEGER_NULL), 0d);
        assertEquals(0d, query.average(NullTypes.FIELD_FLOAT_NULL), 0d);
        assertEquals(0d, query.average(NullTypes.FIELD_DOUBLE_NULL), 0d);
    }

    // Tests average on columns with all non-null rows.
    @Test
    public void average_allNonNullRows() {
        TestHelper.populateAllNonNullRowsForNumericTesting(realm);
        RealmQuery<NullTypes> query = realm.where(NullTypes.class);

        assertEquals(2.0, query.average(NullTypes.FIELD_INTEGER_NULL), 0d);
        assertEquals(7.0 / 3, query.average(NullTypes.FIELD_FLOAT_NULL), 0.001d);
        assertEquals(8.0 / 3, query.average(NullTypes.FIELD_DOUBLE_NULL), 0.001d);
    }

    // Tests average on columns with partial null rows.
    @Test
    public void average_partialNullRows() {
        TestHelper.populatePartialNullRowsForNumericTesting(realm);
        RealmQuery<NullTypes> query = realm.where(NullTypes.class);

        assertEquals(3.5, query.average(NullTypes.FIELD_INTEGER_NULL), 0d);
        assertEquals(4.5, query.average(NullTypes.FIELD_FLOAT_NULL), 0d);
        assertEquals(5.5, query.average(NullTypes.FIELD_DOUBLE_NULL), 0d);
    }

    // Tests sum on empty columns.
    @Test
    public void sum_emptyColumns() {
        RealmQuery<NullTypes> query = realm.where(NullTypes.class);
        assertEquals(0, query.sum(NullTypes.FIELD_INTEGER_NULL).intValue());
        assertEquals(0f, query.sum(NullTypes.FIELD_FLOAT_NULL).floatValue(), 0f);
        assertEquals(0d, query.sum(NullTypes.FIELD_DOUBLE_NULL).doubleValue(), 0d);
    }

    // Tests sum on columns with all null rows.
    @Test
    public void sum_allNullColumns() {
        TestHelper.populateAllNullRowsForNumericTesting(realm);

        RealmQuery<NullTypes> query = realm.where(NullTypes.class);
        assertEquals(0, query.sum(NullTypes.FIELD_INTEGER_NULL).intValue());
        assertEquals(0f, query.sum(NullTypes.FIELD_FLOAT_NULL).floatValue(), 0f);
        assertEquals(0d, query.sum(NullTypes.FIELD_DOUBLE_NULL).doubleValue(), 0d);
    }

    // Tests sum on columns with all non-null rows.
    @Test
    public void sum_allNonNullRows() {
        TestHelper.populateAllNonNullRowsForNumericTesting(realm);
        RealmQuery<NullTypes> query = realm.where(NullTypes.class);

        assertEquals(6, query.sum(NullTypes.FIELD_INTEGER_NULL).intValue());
        assertEquals(7f, query.sum(NullTypes.FIELD_FLOAT_NULL).floatValue(), 0f);
        assertEquals(8d, query.sum(NullTypes.FIELD_DOUBLE_NULL).doubleValue(), 0d);
    }

    // Tests sum on columns with partial null rows.
    @Test
    public void sum_partialNullRows() {
        TestHelper.populatePartialNullRowsForNumericTesting(realm);
        RealmQuery<NullTypes> query = realm.where(NullTypes.class);

        assertEquals(7, query.sum(NullTypes.FIELD_INTEGER_NULL).intValue());
        assertEquals(9f, query.sum(NullTypes.FIELD_FLOAT_NULL).floatValue(), 0f);
        assertEquals(11d, query.sum(NullTypes.FIELD_DOUBLE_NULL).doubleValue(), 0d);
    }

    @Test
    public void count() {
        populateTestRealm(realm, TEST_DATA_SIZE);
        assertEquals(TEST_DATA_SIZE, realm.where(AllTypes.class).count());
    }

    // Tests isNull on link's nullable field.
    @Test
    public void isNull_linkField() {
        TestHelper.populateTestRealmForNullTests(realm);

        // For the link with null value, query isNull on its fields should return true.
        // 1 String
        assertEquals(2, realm.where(NullTypes.class).isNull(
                NullTypes.FIELD_OBJECT_NULL + "." + NullTypes.FIELD_STRING_NULL).count());
        // 2 Bytes
        assertEquals(2, realm.where(NullTypes.class).isNull(
                NullTypes.FIELD_OBJECT_NULL + "." + NullTypes.FIELD_BYTES_NULL).count());
        // 3 Boolean
        assertEquals(2, realm.where(NullTypes.class).isNull(
                NullTypes.FIELD_OBJECT_NULL + "." + NullTypes.FIELD_BOOLEAN_NULL).count());
        // 4 Byte
        assertEquals(2, realm.where(NullTypes.class).isNull(
                NullTypes.FIELD_OBJECT_NULL + "." + NullTypes.FIELD_BYTE_NULL).count());
        // 5 Short
        assertEquals(2, realm.where(NullTypes.class).isNull(
                NullTypes.FIELD_OBJECT_NULL + "." + NullTypes.FIELD_SHORT_NULL).count());
        // 6 Integer
        assertEquals(2, realm.where(NullTypes.class).isNull(
                NullTypes.FIELD_OBJECT_NULL + "." + NullTypes.FIELD_INTEGER_NULL).count());
        // 7 Long
        assertEquals(2, realm.where(NullTypes.class).isNull(
                NullTypes.FIELD_OBJECT_NULL + "." + NullTypes.FIELD_LONG_NULL).count());
        // 8 Float
        assertEquals(2, realm.where(NullTypes.class).isNull(
                NullTypes.FIELD_OBJECT_NULL + "." + NullTypes.FIELD_FLOAT_NULL).count());
        // 9 Double
        assertEquals(2, realm.where(NullTypes.class).isNull(
                NullTypes.FIELD_OBJECT_NULL + "." + NullTypes.FIELD_DOUBLE_NULL).count());
        // 10 Date
        assertEquals(2, realm.where(NullTypes.class).isNull(
                NullTypes.FIELD_OBJECT_NULL + "." + NullTypes.FIELD_DATE_NULL).count());
    }

    @Test
    public void isNull_unsupportedLinkedTypes() {
        RealmQuery<NullTypes> result;

        // FIXME
        // Core now supports `isNull` on nested link fields: https://github.com/realm/realm-cocoa/pull/4743
        // tracked in https://github.com/realm/realm-java/issues/4529
        // 12 Object
        //assertEquals(1, realm.where(NullTypes.class).isNull(
        //        NullTypes.FIELD_OBJECT_NULL + "." + NullTypes.FIELD_OBJECT_NULL).count());
        try {
            result = realm.where(NullTypes.class).isNull(NullTypes.FIELD_OBJECT_NULL + "." + NullTypes.FIELD_OBJECT_NULL);
            fail("isNull should throw on nested linked fields (OBJECT)");
        } catch (IllegalArgumentException expected) {
            assertEquals("Illegal Argument: isNull() by nested query for link field is not supported.", expected.getMessage());
        }

        // 13 LIST
        try {
            result = realm.where(NullTypes.class).isNull(NullTypes.FIELD_OBJECT_NULL + "." + NullTypes.FIELD_LIST_NULL);
            fail("isNull should throw on nested linked fields (LIST)");
        } catch (IllegalArgumentException expected) {
            assertEquals("Illegal Argument: RealmList(fieldListNull) is not nullable.", expected.getMessage());
        }

        // 14 LINKING OBJECTS
        try {
            result = realm.where(NullTypes.class).isNull(NullTypes.FIELD_OBJECT_NULL + "." + NullTypes.FIELD_LO_OBJECT);
            fail("isNull should throw on nested linked fields (LINKING_OBJECT => OBJECT)");
        } catch (IllegalArgumentException expected) {
            assertEquals("Illegal Argument: LinkingObject from field fieldObjectNull is not nullable.", expected.getMessage());
        }
        try {
            result = realm.where(NullTypes.class).isNull(NullTypes.FIELD_OBJECT_NULL + "." + NullTypes.FIELD_LO_LIST);
            fail("isNull should throw on nested linked fields (LINKING_OBJECT => LIST)");
        } catch (IllegalArgumentException expected) {
            assertEquals("Illegal Argument: LinkingObject from field fieldListNull is not nullable.", expected.getMessage());
        }
    }

    // Tests isNull on link's not-nullable field. Should throw.
    @Test
    public void isNull_linkFieldNotNullable() {
        TestHelper.populateTestRealmForNullTests(realm);

        // 1 String
        try {
            realm.where(NullTypes.class)
                    .isNull(NullTypes.FIELD_OBJECT_NULL + "." + NullTypes.FIELD_STRING_NOT_NULL);
            fail();
        } catch (IllegalArgumentException ignored) {
        }
        // 2 Bytes
        try {
            realm.where(NullTypes.class)
                    .isNull(NullTypes.FIELD_OBJECT_NULL + "." + NullTypes.FIELD_BYTES_NOT_NULL);
            fail();
        } catch (IllegalArgumentException ignored) {
        }
        // 3 Boolean
        try {
            realm.where(NullTypes.class)
                    .isNull(NullTypes.FIELD_OBJECT_NULL + "." + NullTypes.FIELD_BOOLEAN_NOT_NULL);
            fail();
        } catch (IllegalArgumentException ignored) {
        }
        // 4 Byte
        try {
            realm.where(NullTypes.class)
                    .isNull(NullTypes.FIELD_OBJECT_NULL + "." + NullTypes.FIELD_BYTE_NOT_NULL);
            fail();
        } catch (IllegalArgumentException ignored) {
        }
        // 5 Short
        try {
            realm.where(NullTypes.class)
                    .isNull(NullTypes.FIELD_OBJECT_NULL + "." + NullTypes.FIELD_SHORT_NOT_NULL);
            fail();
        } catch (IllegalArgumentException ignored) {
        }
        // 6 Integer
        try {
            realm.where(NullTypes.class)
                    .isNull(NullTypes.FIELD_OBJECT_NULL + "." + NullTypes.FIELD_INTEGER_NOT_NULL);
            fail();
        } catch (IllegalArgumentException ignored) {
        }
        // 7 Long
        try {
            realm.where(NullTypes.class)
                    .isNull(NullTypes.FIELD_OBJECT_NULL + "." + NullTypes.FIELD_LONG_NOT_NULL);
            fail();
        } catch (IllegalArgumentException ignored) {
        }
        // 8 Float
        try {
            realm.where(NullTypes.class)
                    .isNull(NullTypes.FIELD_OBJECT_NULL + "." + NullTypes.FIELD_FLOAT_NOT_NULL);
            fail();
        } catch (IllegalArgumentException ignored) {
        }
        // 9 Double
        try {
            realm.where(NullTypes.class)
                    .isNull(NullTypes.FIELD_OBJECT_NULL + "." + NullTypes.FIELD_DOUBLE_NOT_NULL);
            fail();
        } catch (IllegalArgumentException ignored) {
        }
        // 10 Date
        try {
            realm.where(NullTypes.class)
                    .isNull(NullTypes.FIELD_OBJECT_NULL + "." + NullTypes.FIELD_DATE_NOT_NULL);
            fail();
        } catch (IllegalArgumentException ignored) {
        }
        // 12 Object - 14 Linking Object skipped.  They don't support equalTo query
    }

    // Tests isNotNull on link's nullable field.
    @Test
    public void isNotNull_linkField() {
        TestHelper.populateTestRealmForNullTests(realm);

        // 1 String
        assertEquals(1, realm.where(NullTypes.class).isNotNull(
                NullTypes.FIELD_OBJECT_NULL + "." + NullTypes.FIELD_STRING_NULL).count());
        // 2 Bytes
        assertEquals(1, realm.where(NullTypes.class).isNotNull(
                NullTypes.FIELD_OBJECT_NULL + "." + NullTypes.FIELD_BYTES_NULL).count());
        // 3 Boolean
        assertEquals(1, realm.where(NullTypes.class).isNotNull(
                NullTypes.FIELD_OBJECT_NULL + "." + NullTypes.FIELD_BOOLEAN_NULL).count());
        // 4 Byte
        assertEquals(1, realm.where(NullTypes.class).isNotNull(
                NullTypes.FIELD_OBJECT_NULL + "." + NullTypes.FIELD_BYTE_NULL).count());
        // 5 Short
        assertEquals(1, realm.where(NullTypes.class).isNotNull(
                NullTypes.FIELD_OBJECT_NULL + "." + NullTypes.FIELD_SHORT_NULL).count());
        // 6 Integer
        assertEquals(1, realm.where(NullTypes.class).isNotNull(
                NullTypes.FIELD_OBJECT_NULL + "." + NullTypes.FIELD_INTEGER_NULL).count());
        // 7 Long
        assertEquals(1, realm.where(NullTypes.class).isNotNull(
                NullTypes.FIELD_OBJECT_NULL + "." + NullTypes.FIELD_LONG_NULL).count());
        // 8 Float
        assertEquals(1, realm.where(NullTypes.class).isNotNull(
                NullTypes.FIELD_OBJECT_NULL + "." + NullTypes.FIELD_FLOAT_NULL).count());
        // 9 Double
        assertEquals(1, realm.where(NullTypes.class).isNotNull(
                NullTypes.FIELD_OBJECT_NULL + "." + NullTypes.FIELD_DOUBLE_NULL).count());
        // 10 Date
        assertEquals(1, realm.where(NullTypes.class).isNotNull(
                NullTypes.FIELD_OBJECT_NULL + "." + NullTypes.FIELD_DATE_NULL).count());
    }


    @Test
    public void isNotNull_unsupportedLinkedTypes() {
        RealmQuery<NullTypes> result;

        // FIXME
        // Core now supports `isNotNull` on nested link fields: https://github.com/realm/realm-cocoa/pull/4743
        // tracked in https://github.com/realm/realm-java/issues/4529
        // 12 Object
        //assertEquals(1, realm.where(NullTypes.class).isNotNull(
        //        NullTypes.FIELD_OBJECT_NULL + "." + NullTypes.FIELD_OBJECT_NULL).count());
        try {
            result = realm.where(NullTypes.class).isNotNull(NullTypes.FIELD_OBJECT_NULL + "." + NullTypes.FIELD_OBJECT_NULL);
            fail("isNotNull should throw on nested linked fields (OBJECT)");
        } catch (IllegalArgumentException expected) {
            assertEquals("Illegal Argument: isNotNull() by nested query for link field is not supported.", expected.getMessage());
        }

        // 13 LIST
        try {
            result = realm.where(NullTypes.class).isNotNull(NullTypes.FIELD_OBJECT_NULL + "." + NullTypes.FIELD_LIST_NULL);
            fail("isNotNull should throw on nested linked fields (LIST)");
        } catch (IllegalArgumentException expected) {
            assertEquals("Illegal Argument: RealmList(fieldListNull) is not nullable.", expected.getMessage());
        }

        // 14 LINKING OBJECTS
        try {
            result = realm.where(NullTypes.class).isNotNull(NullTypes.FIELD_OBJECT_NULL + "." + NullTypes.FIELD_LO_OBJECT);
            fail("isNotNull should throw on nested linked fields (LINKING_OBJECT => OBJECT)");
        } catch (IllegalArgumentException expected) {
            assertEquals("Illegal Argument: LinkingObject from field fieldObjectNull is not nullable.", expected.getMessage());
        }
        try {
            result = realm.where(NullTypes.class).isNotNull(NullTypes.FIELD_OBJECT_NULL + "." + NullTypes.FIELD_LO_LIST);
            fail("isNotNull should throw on nested linked fields (LINKING_OBJECT => LIST)");
        } catch (IllegalArgumentException expected) {
            assertEquals("Illegal Argument: LinkingObject from field fieldListNull is not nullable.", expected.getMessage());
        }
    }

    // Tests isNotNull on link's not-nullable field. Should throw.
    @Test
    public void isNotNull_linkFieldNotNullable() {
        TestHelper.populateTestRealmForNullTests(realm);

        // 1 String
        try {
            realm.where(NullTypes.class)
                    .isNotNull(NullTypes.FIELD_OBJECT_NULL + "." + NullTypes.FIELD_STRING_NOT_NULL);
            fail();
        } catch (IllegalArgumentException ignored) {
        }
        // 2 Bytes
        try {
            realm.where(NullTypes.class)
                    .isNotNull(NullTypes.FIELD_OBJECT_NULL + "." + NullTypes.FIELD_BYTES_NOT_NULL);
            fail();
        } catch (IllegalArgumentException ignored) {
        }
        // 3 Boolean
        try {
            realm.where(NullTypes.class)
                    .isNotNull(NullTypes.FIELD_OBJECT_NULL + "." + NullTypes.FIELD_BOOLEAN_NOT_NULL);
            fail();
        } catch (IllegalArgumentException ignored) {
        }
        // 4 Byte
        try {
            realm.where(NullTypes.class)
                    .isNotNull(NullTypes.FIELD_OBJECT_NULL + "." + NullTypes.FIELD_BYTE_NOT_NULL);
            fail();
        } catch (IllegalArgumentException ignored) {
        }
        // 5 Short
        try {
            realm.where(NullTypes.class)
                    .isNotNull(NullTypes.FIELD_OBJECT_NULL + "." + NullTypes.FIELD_SHORT_NOT_NULL);
            fail();
        } catch (IllegalArgumentException ignored) {
        }
        // 6 Integer
        try {
            realm.where(NullTypes.class)
                    .isNotNull(NullTypes.FIELD_OBJECT_NULL + "." + NullTypes.FIELD_INTEGER_NOT_NULL);
            fail();
        } catch (IllegalArgumentException ignored) {
        }
        // 7 Long
        try {
            realm.where(NullTypes.class)
                    .isNotNull(NullTypes.FIELD_OBJECT_NULL + "." + NullTypes.FIELD_LONG_NOT_NULL);
            fail();
        } catch (IllegalArgumentException ignored) {
        }
        // 8 Float
        try {
            realm.where(NullTypes.class)
                    .isNotNull(NullTypes.FIELD_OBJECT_NULL + "." + NullTypes.FIELD_FLOAT_NOT_NULL);
            fail();
        } catch (IllegalArgumentException ignored) {
        }
        // 9 Double
        try {
            realm.where(NullTypes.class)
                    .isNotNull(NullTypes.FIELD_OBJECT_NULL + "." + NullTypes.FIELD_DOUBLE_NOT_NULL);
            fail();
        } catch (IllegalArgumentException ignored) {
        }
        // 10 Date
        try {
            realm.where(NullTypes.class)
                    .isNotNull(NullTypes.FIELD_OBJECT_NULL + "." + NullTypes.FIELD_DATE_NOT_NULL);
            fail();
        } catch (IllegalArgumentException ignored) {
        }
        // 11 Object skipped, RealmObject is always nullable.
        // 13 List - 14 Linking Object skipped.  They don't support equalTo query
    }

    @Ignore("Disabled because of time to run.")
    @Test
    public void largeRealmMultipleThreads() throws InterruptedException {
        final int nObjects = 500000;
        final int nThreads = 3;
        final CountDownLatch latch = new CountDownLatch(nThreads);

        realm.beginTransaction();
        realm.delete(StringOnly.class);
        for (int i = 0; i < nObjects; i++) {
            StringOnly stringOnly = realm.createObject(StringOnly.class);
            stringOnly.setChars(String.format("string %d", i));
        }
        realm.commitTransaction();


        for (int i = 0; i < nThreads; i++) {
            Thread thread = new Thread(
                    new Runnable() {
                        @Override
                        @SuppressWarnings("ElementsCountedInLoop")
                        public void run() {
                            RealmConfiguration realmConfig = configFactory.createConfiguration();
                            Realm realm = Realm.getInstance(realmConfig);
                            RealmResults<StringOnly> realmResults = realm.where(StringOnly.class).findAll();
                            int n = 0;
                            for (StringOnly ignored : realmResults) {
                                n = n + 1;
                            }
                            assertEquals(nObjects, n);
                            realm.close();
                            latch.countDown();
                        }
                    }
            );
            thread.start();
        }

        TestHelper.awaitOrFail(latch);
    }

    @Test
    public void isValid_tableQuery() {
        final RealmQuery<AllTypes> query = realm.where(AllTypes.class);

        assertTrue(query.isValid());
        populateTestRealm(realm, 1);
        // Still valid if result changed.
        assertTrue(query.isValid());

        realm.close();
        assertFalse(query.isValid());
    }

    @Test
    public void isValid_tableViewQuery() {
        populateTestRealm();
        final RealmQuery<AllTypes> query = realm.where(AllTypes.class).greaterThan(AllTypes.FIELD_FLOAT, 5f)
                .findAll().where();
        assertTrue(query.isValid());

        populateTestRealm(realm, 1);
        // Still valid if table view changed.
        assertTrue(query.isValid());

        realm.close();
        assertFalse(query.isValid());
    }

    // Test for https://github.com/realm/realm-java/issues/1905
    @Test
    public void resultOfTableViewQuery() {
        populateTestRealm();

        final RealmResults<AllTypes> results = realm.where(AllTypes.class).equalTo(AllTypes.FIELD_LONG, 3L).findAll();
        assertEquals(1, results.size());
        assertEquals("test data 3", results.first().getColumnString());

        final RealmQuery<AllTypes> tableViewQuery = results.where();
        assertEquals("test data 3", tableViewQuery.findAll().first().getColumnString());
        assertEquals("test data 3", tableViewQuery.findFirst().getColumnString());
    }

    @Test
    public void isValid_linkViewQuery() {
        populateTestRealm(realm, 1);
        final RealmList<Dog> list = realm.where(AllTypes.class).findFirst().getColumnRealmList();
        final RealmQuery<Dog> query = list.where();
        final long listLength = query.count();
        assertTrue(query.isValid());

        realm.beginTransaction();
        final Dog dog = realm.createObject(Dog.class);
        dog.setName("Dog");
        list.add(dog);
        realm.commitTransaction();

        // Still valid if base view changed.
        assertEquals(listLength + 1, query.count());
        assertTrue(query.isValid());

        realm.close();
        assertFalse(query.isValid());
    }

    @Test
    public void isValid_removedParent() {
        populateTestRealm(realm, 1);
        final AllTypes obj = realm.where(AllTypes.class).findFirst();
        final RealmQuery<Dog> query = obj.getColumnRealmList().where();
        assertTrue(query.isValid());

        realm.beginTransaction();
        obj.deleteFromRealm();
        realm.commitTransaction();

        // Invalid if parent has been removed.
        assertFalse(query.isValid());
    }

    // FIXME!!! Fix native isEmpty to handle backlinks.
    @Test
    public void isEmpty() {
        createIsEmptyDataSet(realm);
        for (RealmFieldType type : SUPPORTED_IS_EMPTY_TYPES) {
            switch (type) {
                case STRING:
                    assertEquals(1, realm.where(AllJavaTypes.class).isEmpty(AllJavaTypes.FIELD_STRING).count());
                    break;
                case BINARY:
                    assertEquals(1, realm.where(AllJavaTypes.class).isEmpty(AllJavaTypes.FIELD_BINARY).count());
                    break;
                case LIST:
                    assertEquals(1, realm.where(AllJavaTypes.class).isEmpty(AllJavaTypes.FIELD_LIST).count());
                    break;
                case LINKING_OBJECTS:
                    assertEquals(1, realm.where(AllJavaTypes.class).isEmpty(AllJavaTypes.FIELD_LO_OBJECT).count());
                    assertEquals(1, realm.where(AllJavaTypes.class).isEmpty(AllJavaTypes.FIELD_LO_LIST).count());
                    break;
                default:
                    fail("Unknown type: " + type);
            }
        }
    }

    // FIXME!!! Fix native isEmpty to handle backlinks.
    @Test
    public void isEmpty_acrossLink() {
        createIsEmptyDataSet(realm);
        for (RealmFieldType type : SUPPORTED_IS_EMPTY_TYPES) {
            switch (type) {
                case STRING:
                    assertEquals(1, realm.where(AllJavaTypes.class).isEmpty(AllJavaTypes.FIELD_OBJECT + "." + AllJavaTypes.FIELD_STRING).count());
                    break;
                case BINARY:
                    assertEquals(1, realm.where(AllJavaTypes.class).isEmpty(AllJavaTypes.FIELD_OBJECT + "." + AllJavaTypes.FIELD_BINARY).count());
                    break;
                case LIST:
                    assertEquals(1, realm.where(AllJavaTypes.class).isEmpty(AllJavaTypes.FIELD_OBJECT + "." + AllJavaTypes.FIELD_LIST).count());
                    break;
                case LINKING_OBJECTS:
                    assertEquals(1, realm.where(AllJavaTypes.class).isEmpty(AllJavaTypes.FIELD_OBJECT + "." + AllJavaTypes.FIELD_LO_OBJECT).count());
                    assertEquals(1, realm.where(AllJavaTypes.class).isEmpty(AllJavaTypes.FIELD_OBJECT + "." + AllJavaTypes.FIELD_LO_LIST).count());
                    break;
                default:
                    fail("Unknown type: " + type);
            }
        }
    }

    @Test
    public void isEmpty_illegalFieldTypeThrows() {
        for (RealmFieldType type : NOT_SUPPORTED_IS_EMPTY_TYPES) {
            try {
                switch (type) {
                    case INTEGER:
                        realm.where(AllJavaTypes.class).isEmpty(AllJavaTypes.FIELD_LONG).findAll();
                        break;
                    case FLOAT:
                        realm.where(AllJavaTypes.class).isEmpty(AllJavaTypes.FIELD_FLOAT).findAll();
                        break;
                    case DOUBLE:
                        realm.where(AllJavaTypes.class).isEmpty(AllJavaTypes.FIELD_DOUBLE).findAll();
                        break;
                    case BOOLEAN:
                        realm.where(AllJavaTypes.class).isEmpty(AllJavaTypes.FIELD_BOOLEAN).findAll();
                        break;
                    case OBJECT:
                        realm.where(AllJavaTypes.class).isEmpty(AllJavaTypes.FIELD_OBJECT).findAll();
                        break;
                    case DATE:
                        realm.where(AllJavaTypes.class).isEmpty(AllJavaTypes.FIELD_DATE).findAll();
                        break;
                    default:
                        fail("Unknown type: " + type);
                }
                fail(type + " should throw an exception");
            } catch (IllegalArgumentException ignored) {
            }
        }
    }

    @Test
    public void isEmpty_invalidFieldNameThrows() {
        String[] fieldNames = new String[] {null, "", "foo", AllJavaTypes.FIELD_OBJECT + ".foo"};

        for (String fieldName : fieldNames) {
            try {
                realm.where(AllJavaTypes.class).isEmpty(fieldName).findAll();
                fail();
            } catch (IllegalArgumentException ignored) {
            }
        }
    }

    // FIXME!!! Fix native isEmpty to handle backlinks.
    @Test
    public void isNotEmpty() {
        createIsNotEmptyDataSet(realm);
        for (RealmFieldType type : SUPPORTED_IS_NOT_EMPTY_TYPES) {
            switch (type) {
                case STRING:
                    assertEquals(1, realm.where(AllJavaTypes.class).isNotEmpty(AllJavaTypes.FIELD_STRING).count());
                    break;
                case BINARY:
                    assertEquals(1, realm.where(AllJavaTypes.class).isNotEmpty(AllJavaTypes.FIELD_BINARY).count());
                    break;
                case LIST:
                    assertEquals(1, realm.where(AllJavaTypes.class).isNotEmpty(AllJavaTypes.FIELD_LIST).count());
                    break;
                case LINKING_OBJECTS:
                    assertEquals(1, realm.where(AllJavaTypes.class).isEmpty(AllJavaTypes.FIELD_LO_OBJECT).count());
                    assertEquals(1, realm.where(AllJavaTypes.class).isEmpty(AllJavaTypes.FIELD_LO_LIST).count());
                    break;
                default:
                    fail("Unknown type: " + type);
            }
        }
    }

    // FIXME!!! Fix native isEmpty to handle backlinks.
    @Test
    public void isNotEmpty_acrossLink() {
        createIsNotEmptyDataSet(realm);
        for (RealmFieldType type : SUPPORTED_IS_NOT_EMPTY_TYPES) {
            switch (type) {
                case STRING:
                    assertEquals(1, realm.where(AllJavaTypes.class).isNotEmpty(AllJavaTypes.FIELD_OBJECT + "." + AllJavaTypes.FIELD_STRING).count());
                    break;
                case BINARY:
                    assertEquals(1, realm.where(AllJavaTypes.class).isNotEmpty(AllJavaTypes.FIELD_OBJECT + "." + AllJavaTypes.FIELD_BINARY).count());
                    break;
                case LIST:
                    assertEquals(1, realm.where(AllJavaTypes.class).isNotEmpty(AllJavaTypes.FIELD_OBJECT + "." + AllJavaTypes.FIELD_LIST).count());
                    break;
                case LINKING_OBJECTS:
                    assertEquals(1, realm.where(AllJavaTypes.class).isEmpty(AllJavaTypes.FIELD_OBJECT + "." + AllJavaTypes.FIELD_LO_OBJECT).count());
                    assertEquals(1, realm.where(AllJavaTypes.class).isEmpty(AllJavaTypes.FIELD_OBJECT + "." + AllJavaTypes.FIELD_LO_LIST).count());
                    break;
                default:
                    fail("Unknown type: " + type);
            }
        }
    }

    @Test
    public void isNotEmpty_illegalFieldTypeThrows() {
        for (RealmFieldType type : NOT_SUPPORTED_IS_NOT_EMPTY_TYPES) {
            try {
                switch (type) {
                    case INTEGER:
                        realm.where(AllJavaTypes.class).isNotEmpty(AllJavaTypes.FIELD_LONG).findAll();
                        break;
                    case FLOAT:
                        realm.where(AllJavaTypes.class).isNotEmpty(AllJavaTypes.FIELD_FLOAT).findAll();
                        break;
                    case DOUBLE:
                        realm.where(AllJavaTypes.class).isNotEmpty(AllJavaTypes.FIELD_DOUBLE).findAll();
                        break;
                    case BOOLEAN:
                        realm.where(AllJavaTypes.class).isNotEmpty(AllJavaTypes.FIELD_BOOLEAN).findAll();
                        break;
                    case OBJECT:
                        realm.where(AllJavaTypes.class).isNotEmpty(AllJavaTypes.FIELD_OBJECT).findAll();
                        break;
                    case DATE:
                        realm.where(AllJavaTypes.class).isNotEmpty(AllJavaTypes.FIELD_DATE).findAll();
                        break;
                    default:
                        fail("Unknown type: " + type);
                }
                fail(type + " should throw an exception");
            } catch (IllegalArgumentException ignored) {
            }
        }
    }

    @Test
    public void isNotEmpty_invalidFieldNameThrows() {
        String[] fieldNames = new String[] {null, "", "foo", AllJavaTypes.FIELD_OBJECT + ".foo"};

        for (String fieldName : fieldNames) {
            try {
                realm.where(AllJavaTypes.class).isNotEmpty(fieldName).findAll();
                fail();
            } catch (IllegalArgumentException ignored) {
            }
        }
    }

    // Tests that deep queries work on a lot of data.
    @Test
    public void deepLinkListQuery() {
        realm.executeTransaction(new Realm.Transaction() {
            @Override
            public void execute(Realm realm) {

                // Crashes with i == 1000, 500, 100, 89, 85, 84.
                // Doesn't crash for i == 10, 50, 75, 82, 83.
                for (int i = 0; i < 84; i++) {
                    AllJavaTypes obj = realm.createObject(AllJavaTypes.class, i + 1);
                    obj.setFieldBoolean(i % 2 == 0);
                    obj.setFieldObject(obj);

                    RealmResults<AllJavaTypes> items = realm.where(AllJavaTypes.class).findAll();
                    RealmList<AllJavaTypes> fieldList = obj.getFieldList();
                    for (int j = 0; j < items.size(); j++) {
                        fieldList.add(items.get(j));
                    }
                }
            }
        });

        for (int i = 0; i < 4; i++) {
            realm.where(AllJavaTypes.class).equalTo(
                    AllJavaTypes.FIELD_LIST + "." + AllJavaTypes.FIELD_OBJECT + "." + AllJavaTypes.FIELD_BOOLEAN, true)
                    .findAll();
        }
    }

    @Test
    public void findAllSorted_onSubObjectField() {
        populateTestRealm(realm, TEST_DATA_SIZE);
        RealmResults<AllTypes> results = realm.where(AllTypes.class)
                .findAllSorted(AllTypes.FIELD_REALMOBJECT + "." + Dog.FIELD_AGE);
        assertEquals(0, results.get(0).getColumnRealmObject().getAge());
        assertEquals(TEST_DATA_SIZE - 1, results.get(TEST_DATA_SIZE - 1).getColumnRealmObject().getAge());
    }

    @Test
    @RunTestInLooperThread
    public void findAllSortedAsync_onSubObjectField() {
        Realm realm = looperThread.getRealm();
        populateTestRealm(realm, TEST_DATA_SIZE);
        RealmResults<AllTypes> results = realm.where(AllTypes.class)
                .findAllSortedAsync(AllTypes.FIELD_REALMOBJECT + "." + Dog.FIELD_AGE);
        looperThread.keepStrongReference(results);
        results.addChangeListener(new RealmChangeListener<RealmResults<AllTypes>>() {
            @Override
            public void onChange(RealmResults<AllTypes> results) {
                assertEquals(0, results.get(0).getColumnRealmObject().getAge());
                assertEquals(TEST_DATA_SIZE - 1, results.get(TEST_DATA_SIZE - 1).getColumnRealmObject().getAge());
                looperThread.testComplete();
            }
        });
    }

    @Test
    public void findAllSorted_listOnSubObjectField() {
        String[] fieldNames = new String[2];
        fieldNames[0] = AllTypes.FIELD_REALMOBJECT + "." + Dog.FIELD_AGE;
        fieldNames[1] = AllTypes.FIELD_REALMOBJECT + "." + Dog.FIELD_AGE;

        Sort[] sorts = new Sort[2];
        sorts[0] = Sort.ASCENDING;
        sorts[1] = Sort.ASCENDING;

        populateTestRealm(realm, TEST_DATA_SIZE);
        RealmResults<AllTypes> results = realm.where(AllTypes.class)
                .findAllSorted(fieldNames, sorts);
        assertEquals(0, results.get(0).getColumnRealmObject().getAge());
        assertEquals(TEST_DATA_SIZE - 1, results.get(TEST_DATA_SIZE - 1).getColumnRealmObject().getAge());
    }

    @Test
    @RunTestInLooperThread
    public void findAllSortedAsync_listOnSubObjectField() {
        Realm realm = looperThread.getRealm();
        String[] fieldNames = new String[2];
        fieldNames[0] = AllTypes.FIELD_REALMOBJECT + "." + Dog.FIELD_AGE;
        fieldNames[1] = AllTypes.FIELD_REALMOBJECT + "." + Dog.FIELD_AGE;

        Sort[] sorts = new Sort[2];
        sorts[0] = Sort.ASCENDING;
        sorts[1] = Sort.ASCENDING;

        populateTestRealm(realm, TEST_DATA_SIZE);
        RealmResults<AllTypes> results = realm.where(AllTypes.class)
                .findAllSortedAsync(fieldNames, sorts);
        looperThread.keepStrongReference(results);
        results.addChangeListener(new RealmChangeListener<RealmResults<AllTypes>>() {
            @Override
            public void onChange(RealmResults<AllTypes> results) {
                assertEquals(0, results.get(0).getColumnRealmObject().getAge());
                assertEquals(TEST_DATA_SIZE - 1, results.get(TEST_DATA_SIZE - 1).getColumnRealmObject().getAge());
                looperThread.testComplete();
            }
        });
    }

    // RealmQuery.distinct(): requires indexing, and type = boolean, integer, date, string.
    private void populateForDistinct(Realm realm, long numberOfBlocks, long numberOfObjects, boolean withNull) {
        realm.beginTransaction();
        for (int i = 0; i < numberOfObjects * numberOfBlocks; i++) {
            for (int j = 0; j < numberOfBlocks; j++) {
                AnnotationIndexTypes obj = realm.createObject(AnnotationIndexTypes.class);
                obj.setIndexBoolean(j % 2 == 0);
                obj.setIndexLong(j);
                obj.setIndexDate(withNull ? null : new Date(1000L * j));
                obj.setIndexString(withNull ? null : "Test " + j);
                obj.setNotIndexBoolean(j % 2 == 0);
                obj.setNotIndexLong(j);
                obj.setNotIndexDate(withNull ? null : new Date(1000L * j));
                obj.setNotIndexString(withNull ? null : "Test " + j);
                obj.setFieldObject(obj);
            }
        }
        realm.commitTransaction();
    }

    private void populateForDistinctInvalidTypesLinked(Realm realm) {
        realm.beginTransaction();
        AllJavaTypes notEmpty = new AllJavaTypes();
        notEmpty.setFieldBinary(new byte[] {1, 2, 3});
        notEmpty.setFieldObject(notEmpty);
        notEmpty.setFieldList(new RealmList<AllJavaTypes>(notEmpty));
        realm.copyToRealm(notEmpty);
        realm.commitTransaction();
    }

    @Test
    public void distinct() {
        final long numberOfBlocks = 25;
        final long numberOfObjects = 10; // Must be greater than 1
        populateForDistinct(realm, numberOfBlocks, numberOfObjects, false);

        RealmResults<AnnotationIndexTypes> distinctBool = realm.where(AnnotationIndexTypes.class).distinct(AnnotationIndexTypes.FIELD_INDEX_BOOL);
        assertEquals(2, distinctBool.size());
        for (String field : new String[] {AnnotationIndexTypes.FIELD_INDEX_LONG, AnnotationIndexTypes.FIELD_INDEX_DATE, AnnotationIndexTypes.FIELD_INDEX_STRING}) {
            RealmResults<AnnotationIndexTypes> distinct = realm.where(AnnotationIndexTypes.class).distinct(field);
            assertEquals(field, numberOfBlocks, distinct.size());
        }
    }

    @Test
    public void distinct_withNullValues() {
        final long numberOfBlocks = 25;
        final long numberOfObjects = 10;
        populateForDistinct(realm, numberOfBlocks, numberOfObjects, true);

        for (String field : new String[] {AnnotationIndexTypes.FIELD_INDEX_DATE, AnnotationIndexTypes.FIELD_INDEX_STRING}) {
            RealmResults<AnnotationIndexTypes> distinct = realm.where(AnnotationIndexTypes.class).distinct(field);
            assertEquals(field, 1, distinct.size());
        }
    }

    @Test
    public void distinct_notIndexedFields() {
        final long numberOfBlocks = 25;
        final long numberOfObjects = 10;
        populateForDistinct(realm, numberOfBlocks, numberOfObjects, false);

        RealmResults<AnnotationIndexTypes> distinctBool = realm.where(AnnotationIndexTypes.class)
                .distinct(AnnotationIndexTypes.FIELD_NOT_INDEX_BOOL);
        assertEquals(2, distinctBool.size());
        for (String field : new String[] {AnnotationIndexTypes.FIELD_NOT_INDEX_LONG,
                AnnotationIndexTypes.FIELD_NOT_INDEX_DATE, AnnotationIndexTypes.FIELD_NOT_INDEX_STRING}) {
            RealmResults<AnnotationIndexTypes> distinct = realm.where(AnnotationIndexTypes.class).distinct(field);
            assertEquals(field, numberOfBlocks, distinct.size());
        }
    }

    @Test
    public void distinct_doesNotExist() {
        final long numberOfBlocks = 25;
        final long numberOfObjects = 10; // Must be greater than 1
        populateForDistinct(realm, numberOfBlocks, numberOfObjects, false);

        try {
            realm.where(AnnotationIndexTypes.class).distinct("doesNotExist");
        } catch (IllegalArgumentException ignored) {
        }
    }

    @Test
    public void distinct_invalidTypes() {
        populateTestRealm();

        for (String field : new String[] {AllTypes.FIELD_REALMOBJECT, AllTypes.FIELD_REALMLIST, AllTypes.FIELD_DOUBLE, AllTypes.FIELD_FLOAT}) {
            try {
                realm.where(AllTypes.class).distinct(field);
                fail(field);
            } catch (IllegalArgumentException ignored) {
            }
        }
    }

    @Test
    public void distinct_indexedLinkedFields() {
        final long numberOfBlocks = 25;
        final long numberOfObjects = 10;
        populateForDistinct(realm, numberOfBlocks, numberOfObjects, true);

        for (String field : AnnotationIndexTypes.INDEX_FIELDS) {
            try {
                realm.where(AnnotationIndexTypes.class).distinct(AnnotationIndexTypes.FIELD_OBJECT + "." + field);
                fail("Unsupported Index" + field + " linked field");
            } catch (IllegalArgumentException ignored) {
            }
        }
    }

    @Test
    public void distinct_notIndexedLinkedFields() {
        final long numberOfBlocks = 25;
        final long numberOfObjects = 10;
        populateForDistinct(realm, numberOfBlocks, numberOfObjects, true);

        for (String field : AnnotationIndexTypes.NOT_INDEX_FIELDS) {
            try {
                realm.where(AnnotationIndexTypes.class).distinct(AnnotationIndexTypes.FIELD_OBJECT + "." + field);
                fail("Unsupported notIndex" + field + " linked field");
            } catch (IllegalArgumentException ignored) {
            }
        }
    }

    @Test
    public void distinct_invalidTypesLinkedFields() {
        populateForDistinctInvalidTypesLinked(realm);

        try {
            realm.where(AllJavaTypes.class).distinct(AllJavaTypes.FIELD_OBJECT + "." + AllJavaTypes.FIELD_BINARY);
        } catch (IllegalArgumentException ignored) {
        }
    }

    @Test
    @RunTestInLooperThread
    public void distinctAsync() throws Throwable {
        final AtomicInteger changeListenerCalled = new AtomicInteger(4);
        final Realm realm = looperThread.getRealm();
        final long numberOfBlocks = 25;
        final long numberOfObjects = 10; // Must be greater than 1
        populateForDistinct(realm, numberOfBlocks, numberOfObjects, false);

        final RealmResults<AnnotationIndexTypes> distinctBool = realm.where(AnnotationIndexTypes.class).distinctAsync(AnnotationIndexTypes.FIELD_INDEX_BOOL);
        final RealmResults<AnnotationIndexTypes> distinctLong = realm.where(AnnotationIndexTypes.class).distinctAsync(AnnotationIndexTypes.FIELD_INDEX_LONG);
        final RealmResults<AnnotationIndexTypes> distinctDate = realm.where(AnnotationIndexTypes.class).distinctAsync(AnnotationIndexTypes.FIELD_INDEX_DATE);
        final RealmResults<AnnotationIndexTypes> distinctString = realm.where(AnnotationIndexTypes.class).distinctAsync(AnnotationIndexTypes.FIELD_INDEX_STRING);

        assertFalse(distinctBool.isLoaded());
        assertTrue(distinctBool.isValid());
        assertTrue(distinctBool.isEmpty());

        assertFalse(distinctLong.isLoaded());
        assertTrue(distinctLong.isValid());
        assertTrue(distinctLong.isEmpty());

        assertFalse(distinctDate.isLoaded());
        assertTrue(distinctDate.isValid());
        assertTrue(distinctDate.isEmpty());

        assertFalse(distinctString.isLoaded());
        assertTrue(distinctString.isValid());
        assertTrue(distinctString.isEmpty());

        final Runnable endTest = new Runnable() {
            @Override
            public void run() {
                if (changeListenerCalled.decrementAndGet() == 0) {
                    looperThread.testComplete();
                }
            }
        };

        looperThread.keepStrongReference(distinctBool);
        looperThread.keepStrongReference(distinctLong);
        looperThread.keepStrongReference(distinctDate);
        looperThread.keepStrongReference(distinctString);
        distinctBool.addChangeListener(new RealmChangeListener<RealmResults<AnnotationIndexTypes>>() {
            @Override
            public void onChange(RealmResults<AnnotationIndexTypes> object) {
                assertEquals(2, distinctBool.size());
                endTest.run();
            }
        });

        distinctLong.addChangeListener(new RealmChangeListener<RealmResults<AnnotationIndexTypes>>() {
            @Override
            public void onChange(RealmResults<AnnotationIndexTypes> object) {
                assertEquals(numberOfBlocks, distinctLong.size());
                endTest.run();
            }
        });

        distinctDate.addChangeListener(new RealmChangeListener<RealmResults<AnnotationIndexTypes>>() {
            @Override
            public void onChange(RealmResults<AnnotationIndexTypes> object) {
                assertEquals(numberOfBlocks, distinctDate.size());
                endTest.run();
            }
        });

        distinctString.addChangeListener(new RealmChangeListener<RealmResults<AnnotationIndexTypes>>() {
            @Override
            public void onChange(RealmResults<AnnotationIndexTypes> object) {
                assertEquals(numberOfBlocks, distinctString.size());
                endTest.run();
            }
        });
    }

    @Test
    @RunTestInLooperThread
    public void distinctAsync_withNullValues() throws Throwable {
        final AtomicInteger changeListenerCalled = new AtomicInteger(2);
        final Realm realm = looperThread.getRealm();
        final long numberOfBlocks = 25;
        final long numberOfObjects = 10; // must be greater than 1
        populateForDistinct(realm, numberOfBlocks, numberOfObjects, true);

        final RealmResults<AnnotationIndexTypes> distinctDate = realm.where(AnnotationIndexTypes.class)
                .distinctAsync(AnnotationIndexTypes.FIELD_INDEX_DATE);
        final RealmResults<AnnotationIndexTypes> distinctString = realm.where(AnnotationIndexTypes.class)
                .distinctAsync(AnnotationIndexTypes.FIELD_INDEX_STRING);

        final Runnable endTest = new Runnable() {
            @Override
            public void run() {
                if (changeListenerCalled.decrementAndGet() == 0) {
                    looperThread.testComplete();
                }
            }
        };

        looperThread.keepStrongReference(distinctDate);
        looperThread.keepStrongReference(distinctString);

        distinctDate.addChangeListener(new RealmChangeListener<RealmResults<AnnotationIndexTypes>>() {
            @Override
            public void onChange(RealmResults<AnnotationIndexTypes> object) {
                assertEquals(1, distinctDate.size());
                endTest.run();
            }
        });

        distinctString.addChangeListener(new RealmChangeListener<RealmResults<AnnotationIndexTypes>>() {
            @Override
            public void onChange(RealmResults<AnnotationIndexTypes> object) {
                assertEquals(1, distinctString.size());
                endTest.run();
            }
        });
    }

    @Test
    @RunTestInLooperThread
    public void distinctAsync_doesNotExist() {
        final long numberOfBlocks = 25;
        final long numberOfObjects = 10;
        populateForDistinct(realm, numberOfBlocks, numberOfObjects, false);

        try {
            realm.where(AnnotationIndexTypes.class).distinctAsync("doesNotExist");
        } catch (IllegalArgumentException ignored) {
        }
        looperThread.testComplete();
    }

    @Test
    @RunTestInLooperThread
    public void distinctAsync_invalidTypes() {
        populateTestRealm(realm, TEST_DATA_SIZE);

        for (String field : new String[] {AllTypes.FIELD_REALMOBJECT, AllTypes.FIELD_REALMLIST, AllTypes.FIELD_DOUBLE, AllTypes.FIELD_FLOAT}) {
            try {
                realm.where(AllTypes.class).distinctAsync(field);
            } catch (IllegalArgumentException ignored) {
            }
        }
        looperThread.testComplete();
    }

    @Test
    @RunTestInLooperThread
    public void distinctAsync_indexedLinkedFields() {
        final long numberOfBlocks = 25;
        final long numberOfObjects = 10;
        populateForDistinct(realm, numberOfBlocks, numberOfObjects, false);

        for (String field : AnnotationIndexTypes.INDEX_FIELDS) {
            try {
                realm.where(AnnotationIndexTypes.class).distinctAsync(AnnotationIndexTypes.FIELD_OBJECT + "." + field);
                fail("Unsupported " + field + " linked field");
            } catch (IllegalArgumentException ignored) {
            }
        }
        looperThread.testComplete();
    }

    @Test
    @RunTestInLooperThread
    public void distinctAsync_notIndexedLinkedFields() {
        populateForDistinctInvalidTypesLinked(realm);

        try {
            realm.where(AllJavaTypes.class).distinctAsync(AllJavaTypes.FIELD_OBJECT + "." + AllJavaTypes.FIELD_BINARY);
        } catch (IllegalArgumentException ignored) {
        }
        looperThread.testComplete();
    }

    @Test
    public void distinctMultiArgs() {
        final long numberOfBlocks = 25;
        final long numberOfObjects = 10; // Must be greater than 1
        populateForDistinct(realm, numberOfBlocks, numberOfObjects, false);

        RealmQuery<AnnotationIndexTypes> query = realm.where(AnnotationIndexTypes.class);
        RealmResults<AnnotationIndexTypes> distinctMulti = query.distinct(AnnotationIndexTypes.FIELD_INDEX_BOOL, AnnotationIndexTypes.INDEX_FIELDS);
        assertEquals(numberOfBlocks, distinctMulti.size());
    }

    @Test
    public void distinctMultiArgs_switchedFieldsOrder() {
        final long numberOfBlocks = 25;
        TestHelper.populateForDistinctFieldsOrder(realm, numberOfBlocks);

        // Regardless of the block size defined above, the output size is expected to be the same, 4 in this case, due to receiving unique combinations of tuples.
        RealmQuery<AnnotationIndexTypes> query = realm.where(AnnotationIndexTypes.class);
        RealmResults<AnnotationIndexTypes> distinctStringLong = query.distinct(AnnotationIndexTypes.FIELD_INDEX_STRING, AnnotationIndexTypes.FIELD_INDEX_LONG);
        RealmResults<AnnotationIndexTypes> distinctLongString = query.distinct(AnnotationIndexTypes.FIELD_INDEX_LONG, AnnotationIndexTypes.FIELD_INDEX_STRING);
        assertEquals(4, distinctStringLong.size());
        assertEquals(4, distinctLongString.size());
        assertEquals(distinctStringLong.size(), distinctLongString.size());
    }

    @Test
    public void distinctMultiArgs_emptyField() {
        final long numberOfBlocks = 25;
        final long numberOfObjects = 10;
        populateForDistinct(realm, numberOfBlocks, numberOfObjects, false);

        RealmQuery<AnnotationIndexTypes> query = realm.where(AnnotationIndexTypes.class);
        // An empty string field in the middle.
        try {
            query.distinct(AnnotationIndexTypes.FIELD_INDEX_BOOL, "", AnnotationIndexTypes.FIELD_INDEX_INT);
        } catch (IllegalArgumentException ignored) {
        }
        // An empty string field at the end.
        try {
            query.distinct(AnnotationIndexTypes.FIELD_INDEX_BOOL, AnnotationIndexTypes.FIELD_INDEX_INT, "");
        } catch (IllegalArgumentException ignored) {
        }
        // A null string field in the middle.
        try {
            query.distinct(AnnotationIndexTypes.FIELD_INDEX_BOOL, (String) null, AnnotationIndexTypes.FIELD_INDEX_INT);
        } catch (IllegalArgumentException ignored) {
        }
        // A null string field at the end.
        try {
            query.distinct(AnnotationIndexTypes.FIELD_INDEX_BOOL, AnnotationIndexTypes.FIELD_INDEX_INT, (String) null);
        } catch (IllegalArgumentException ignored) {
        }
        // (String) Null makes varargs a null array.
        try {
            query.distinct(AnnotationIndexTypes.FIELD_INDEX_BOOL, (String) null);
        } catch (IllegalArgumentException ignored) {
        }
        // Two (String) null for first and varargs fields.
        try {
            query.distinct((String) null, (String) null);
        } catch (IllegalArgumentException ignored) {
        }
        // "" & (String) null combination.
        try {
            query.distinct("", (String) null);
        } catch (IllegalArgumentException ignored) {
        }
        // "" & (String) null combination.
        try {
            query.distinct((String) null, "");
        } catch (IllegalArgumentException ignored) {
        }
        // Two empty fields tests.
        try {
            query.distinct("", "");
        } catch (IllegalArgumentException ignored) {
        }
    }

    @Test
    public void distinctMultiArgs_withNullValues() {
        final long numberOfBlocks = 25;
        final long numberOfObjects = 10;
        populateForDistinct(realm, numberOfBlocks, numberOfObjects, true);

        RealmQuery<AnnotationIndexTypes> query = realm.where(AnnotationIndexTypes.class);
        RealmResults<AnnotationIndexTypes> distinctMulti = query.distinct(AnnotationIndexTypes.FIELD_INDEX_DATE, AnnotationIndexTypes.FIELD_INDEX_STRING);
        assertEquals(1, distinctMulti.size());
    }

    @Test
    public void distinctMultiArgs_notIndexedFields() {
        final long numberOfBlocks = 25;
        final long numberOfObjects = 10;
        populateForDistinct(realm, numberOfBlocks, numberOfObjects, false);

        RealmQuery<AnnotationIndexTypes> query = realm.where(AnnotationIndexTypes.class);
        try {
            query.distinct(AnnotationIndexTypes.FIELD_NOT_INDEX_STRING, AnnotationIndexTypes.NOT_INDEX_FIELDS);
        } catch (IllegalArgumentException ignored) {
        }
    }

    @Test
    public void distinctMultiArgs_doesNotExistField() {
        final long numberOfBlocks = 25;
        final long numberOfObjects = 10;
        populateForDistinct(realm, numberOfBlocks, numberOfObjects, false);

        RealmQuery<AnnotationIndexTypes> query = realm.where(AnnotationIndexTypes.class);
        try {
            query.distinct(AnnotationIndexTypes.FIELD_INDEX_INT, AnnotationIndexTypes.NONEXISTANT_MIX_FIELDS);
        } catch (IllegalArgumentException ignored) {
        }
    }

    @Test
    public void distinctMultiArgs_invalidTypesFields() {
        populateTestRealm();

        RealmQuery<AllTypes> query = realm.where(AllTypes.class);
        try {
            query.distinct(AllTypes.FIELD_REALMOBJECT, AllTypes.INVALID_TYPES_FIELDS_FOR_DISTINCT);
        } catch (IllegalArgumentException ignored) {
        }
    }

    @Test
    public void distinctMultiArgs_indexedLinkedFields() {
        final long numberOfBlocks = 25;
        final long numberOfObjects = 10;
        populateForDistinct(realm, numberOfBlocks, numberOfObjects, true);

        RealmQuery<AnnotationIndexTypes> query = realm.where(AnnotationIndexTypes.class);
        try {
            query.distinct(AnnotationIndexTypes.INDEX_LINKED_FIELD_STRING, AnnotationIndexTypes.INDEX_LINKED_FIELDS);
        } catch (IllegalArgumentException ignored) {
        }
    }

    @Test
    public void distinctMultiArgs_notIndexedLinkedFields() {
        final long numberOfBlocks = 25;
        final long numberOfObjects = 10;
        populateForDistinct(realm, numberOfBlocks, numberOfObjects, true);

        RealmQuery<AnnotationIndexTypes> query = realm.where(AnnotationIndexTypes.class);
        try {
            query.distinct(AnnotationIndexTypes.NOT_INDEX_LINKED_FILED_STRING, AnnotationIndexTypes.NOT_INDEX_LINKED_FIELDS);
        } catch (IllegalArgumentException ignored) {
        }
    }

    @Test
    public void distinctMultiArgs_invalidTypesLinkedFields() {
        populateForDistinctInvalidTypesLinked(realm);

        RealmQuery<AllJavaTypes> query = realm.where(AllJavaTypes.class);
        try {
            query.distinct(AllJavaTypes.INVALID_LINKED_BINARY_FIELD_FOR_DISTINCT, AllJavaTypes.INVALID_LINKED_TYPES_FIELDS_FOR_DISTINCT);
        } catch (IllegalArgumentException ignored) {
        }
    }

    @Test(expected = UnsupportedOperationException.class)
    public void beginGroup_missingEndGroup() {
        realm.where(AllTypes.class).beginGroup().findAll();
    }

    @Test(expected = UnsupportedOperationException.class)
    public void endGroup_missingBeginGroup() {
        realm.where(AllTypes.class).endGroup().findAll();
    }
}<|MERGE_RESOLUTION|>--- conflicted
+++ resolved
@@ -53,38 +53,7 @@
 
 
 @RunWith(AndroidJUnit4.class)
-<<<<<<< HEAD
 public class RealmQueryTests extends QueryTests {
-=======
-public class RealmQueryTests {
-    @Rule
-    public final TestRealmConfigurationFactory configFactory = new TestRealmConfigurationFactory();
-    @Rule
-    public final ExpectedException thrown = ExpectedException.none();
-    @Rule
-    public final RunInLooperThread looperThread = new RunInLooperThread();
-
-    private final static int TEST_DATA_SIZE = 10;
-    private final static int TEST_NO_PRIMARY_KEY_NULL_TYPES_SIZE = 200;
-
-    private final static long DECADE_MILLIS = 10 * TimeUnit.DAYS.toMillis(365);
-
-    private Realm realm;
-
-    @Before
-    public void setUp() throws Exception {
-        RealmConfiguration realmConfig = configFactory.createConfiguration();
-        realm = Realm.getInstance(realmConfig);
-    }
-
-    @After
-    public void tearDown() throws Exception {
-        if (realm != null) {
-            realm.close();
-        }
-    }
->>>>>>> 1a164e88
-
     private void populateTestRealm(Realm testRealm, int dataSize) {
         testRealm.beginTransaction();
         testRealm.deleteAll();
