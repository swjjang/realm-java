--- conflicted
+++ resolved
@@ -37,65 +37,6 @@
     @Override
     protected void setUp() throws Exception {
         Realm.deleteRealmFile(getContext());
-    }
-
-<<<<<<< HEAD
-    public void testNotifications() throws InterruptedException, ExecutionException {
-        ExecutorService executorService = Executors.newFixedThreadPool(2);
-
-        final AtomicInteger changed = new AtomicInteger(0);
-
-        List<Callable<Void>> callables = new ArrayList<Callable<Void>>();
-        callables.add(new Callable<Void>() {
-            @Override
-            public Void call() throws Exception {
-                Looper.prepare();
-                Realm realm = Realm.getInstance(getContext()); // This does not sent a message to itself [0]
-                realm.addChangeListener(new RealmChangeListener() {
-                    @Override
-                    public void onChange() {
-                        changed.incrementAndGet();
-                    }
-                });
-                Looper.loop();
-                return null;
-            }
-        });
-        callables.add(new Callable<Void>() {
-            @Override
-            public Void call() throws Exception {
-                Realm realm = Realm.getInstance(getContext(), false); // This will notify the other thread [1]
-                realm.beginTransaction();
-                Dog dog = realm.createObject(Dog.class);
-                dog.setName("Rex");
-                realm.commitTransaction(); // This will notify the other thread[2]
-                return null;
-            }
-        });
-
-        executorService.invokeAll(callables, 2, TimeUnit.SECONDS);
-
-        assertEquals(2, changed.get());
-=======
-    public void testFailureOnNonLooperThread() throws InterruptedException, ExecutionException {
-        ExecutorService executorService = Executors.newSingleThreadExecutor();
-        Future<Boolean> future = executorService.submit(new Callable<Boolean>() {
-            @Override
-            public Boolean call() throws Exception {
-                try {
-                    Realm realm = Realm.getInstance(getContext());
-                    realm.close();
-                    return false;
-                } catch (IllegalStateException ignored) {
-                    return true;
-                }
-            }
-        });
-
-        Boolean result = future.get();
-        assertTrue(result);
-        assertTrue(Realm.realmsCache.get().isEmpty());
->>>>>>> 2deaafba
     }
 
     public void testFailingSetAutoRefreshOnNonLooperThread() throws ExecutionException, InterruptedException {
